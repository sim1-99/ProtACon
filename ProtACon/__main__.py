"""
Copyright (c) 2024 Simone Chiarella

Author: S. Chiarella, R. Eliasy

__main__.py file for command line application.

"""
import argparse
from pathlib import Path

import numpy as np
import torch

from ProtACon import config_parser
from ProtACon.modules.attention import compute_attention_alignment
from ProtACon.modules.miscellaneous import (
    fetch_pdb_entries,
    get_model_structure,
    load_model,
)
from ProtACon.modules.plot_functions import plot_heatmap
from ProtACon.modules.utils import (
    Logger,
    Loading,
    Timer,
)
from ProtACon import align_with_contact
from ProtACon import compute_on_set
from ProtACon import manage_tot_ds
from ProtACon import plotting
from ProtACon import preprocess
from ProtACon import process_instability
from ProtACon.modules.on_network import summarize_results_for_main as sum_up
from ProtACon.modules.on_network import PCA_computing_and_results, Collect_and_structure_data
from ProtACon import network_vizualization as netviz
from ProtACon.modules.on_network import kmeans_computing_and_results as km
import matplotlib.pyplot as plt


def parse_args():
    """Argument parser."""

    description = "ProtACon"
    parser = argparse.ArgumentParser(description=description)

    subparsers = parser.add_subparsers(
        dest="subparser",
        help="possible actions",
    )

    # on_set parser
    on_set = subparsers.add_parser(
        "on_set",
        help="get the attention alignment with one of the positional"
        " arguments for a set of peptide chains",
    )
    # positional arguments
    on_set.add_argument(
        "align_with",
        type=str,
        choices=["contact", "instability", "kmeans", "louvain"],
        help="get the attention alignment with the contact map, the "
        "instability index, the clusters found with the k-means algorithm, or "
        "the communities found with the Louvain mehtod",
    )
    # optional arguments
    on_set.add_argument(
        "-s", "--save_every",
        default="none",  # if the flag is not present
        const="both",  # if the flag is present but no arguments are given
        nargs="?",
        choices=("none", "plot", "csv", "both"),
        help="save plots and/or csv files relative to each single peptide "
        "chain; if no arguments are given, both plots and csv files are saved",
    )
    on_set.add_argument(
        "-v", "--verbose",
        action="count",
        default=0,
        help="verbose output: (-v) print info about the chain composition and "
        "the performed steps (-vv) for debugging",
    )

    # on_chain parser
    on_chain = subparsers.add_parser(
        "on_chain",
        help="get the attention alignment with one of the positional "
        "arguments for one peptide chain",
    )
    # positional arguments
    on_chain.add_argument(
        "chain_code",
        type=str,
        help="code of the input peptide chain",
    )
    on_chain.add_argument(
        "align_with",
        type=str,
        choices=["contact", "instability", "kmeans", "louvain"],
        help="get the attention alignment with the contact map, the "
        "instability index, the clusters found with the k-means algorithm, or "
        "the communities found with the Louvain mehtod",
    )
    # positional NOTE to further informations see commit 7d90661
    on_chain.add_argument(
        "plot_type",
        type=str,
        choices=["chain3D", "pca", "network"],
        help="type of plot to visualize",
    )
    """# optional
    visualize.add_argument(
        "-r", "--print_results",
        action="store_true",
        help='decide if to visualize also the results of the analysis, '
        'both for the attention alignment, PCAs, and V-measure',
    )
    """
    # positional
    on_chain.add_argument(
        "analyze",
        type=str,
        choices=["louvain", "kmeans", "both", "only_pca"],
        help="type of analysis to visualize the results on",
    )
    # increase option
    on_chain.add_argument(
        "-nc", "--node_color",
        type=str,
        default="ph_local",
        choices=["ph_local", "ph_single", "charge", "flexy", "iso_ph"],
        help="color of the nodes in the plots",
    )
    on_chain.add_argument(
        "-ec", "--edge_color",
        type=str,
        default="instability",
        choices=["instability", "proximity", "sequence_adjancency"],
        help="color of the edges in the plots",
    )
    on_chain.add_argument(
        "-es", "--edge_style",
        type=str,
        default="sequence_adjancency",
        choices=["instability", "proximity", "sequence_adjancency"],
    )
    on_chain.add_argument(
        "-ns", "--node_size",
        type=str,
        default="volume",
        choices=["charge", "radius_of_gyration", "surface", "volume"],
        help="size of the nodes in the plots",
    )
    # optional arguments
    on_chain.add_argument(
        "-v", "--verbose",
        action="count",
        default=0,
        help="verbose output: (-v) print info about the chain composition and "
        "the performed steps (-vv) for debugging",
    )

    test_this = subparsers.add_parser(
        "test_this",
        help="test this feature",
    )
    test_this.add_argument(
        '-v', '--verbose',
        action='count',
        default=0,
        help='verbose output: nothing special'
    )

    test_this.add_argument(
        '--testing',
        type=str,
        help='execute a certain set of instruction to test their correct functioning'
    )

    args = parser.parse_args()

    return args


def main():
    """Run the script chosen by the user."""
    args = parse_args()

    log = Logger(name="mylog", verbosity=args.verbose)

    config_file_path = Path(__file__).resolve().parents[1]/"config.txt"
    config = config_parser.Config(config_file_path)

    paths = config.get_paths()
    file_folder = paths["FILE_FOLDER"]
    plot_folder = paths["PLOT_FOLDER"]
    test_folder = paths["TEST_FOLDER"]

    file_dir = Path(__file__).resolve().parents[1]/file_folder
    plot_dir = Path(__file__).resolve().parents[1]/plot_folder
    test_dir = Path(__file__).resolve().parents[1]/test_folder

    file_dir.mkdir(parents=True, exist_ok=True)
    plot_dir.mkdir(parents=True, exist_ok=True)
    test_dir.mkdir(parents=True, exist_ok=True)

    model_name = "Rostlab/prot_bert"
    with Loading("Loading the model"):
        model, tokenizer = load_model(model_name)

    if args.subparser == "on_set":
        proteins = config.get_proteins()
        protein_codes = proteins["PROTEIN_CODES"].split(" ")

        if protein_codes[0] == '':
            # i.e., if PROTEIN_CODES is not provided in the configuration file
            min_length = proteins["MIN_LENGTH"]
            max_length = proteins["MAX_LENGTH"]
            sample_size = proteins["SAMPLE_SIZE"]
            protein_codes = fetch_pdb_entries(
                min_length=min_length,
                max_length=max_length,
                n_results=sample_size,
                stricter_search=False,
            )
            protein_codes_file = file_dir/"protein_codes.txt"
            with open(protein_codes_file, "w") as f:
                f.write(" ".join(protein_codes))
                log.logger.info(f"Protein codes saved to {protein_codes_file}")

        with Timer("Total running time"):
            for code_idx, code in enumerate(protein_codes):
                with (
                    Timer(f"Running time for [yellow]{code}[/yellow]"),
                    torch.no_grad(),
                ):
                    log.logger.info(f"Protein n.{code_idx+1}: [yellow]{code}")
                    attention, att_head_sum, CA_Atoms, amino_acid_df, \
                        att_to_aa = preprocess.main(
                            code, model, tokenizer, args.save_every
                        )
                    log.logger.info(
                        f"Actual number of residues: {len(CA_Atoms)}"
                    )

                    chain_amino_acids = amino_acid_df["Amino Acid"].to_list()
                    skips = 0

                    if args.align_with == "contact":
                        min_residues = 10
                        if len(CA_Atoms) < min_residues:
                            log.logger.warning(
                                f"Chain {code} has less than {min_residues} "
                                "valid residues... Skipping"
                            )
                            skips += 1
                            # delete the code from protein_codes.txt
                            with open(protein_codes_file, "r") as file:
                                filedata = file.read()
                            filedata = filedata.replace(code+" ", "")
                            with open(protein_codes_file, "w") as file:
                                file.write(filedata)
                            continue

                        binary_contact_map, head_att_align, layer_att_align, max_head_att_align = \
                            align_with_contact.main(
                                attention, CA_Atoms, chain_amino_acids,
                                att_to_aa, code, args.save_every
                            )

                        chain_ds = (
                            amino_acid_df,
                            att_head_sum,
                            att_to_aa,
                            head_att_align,
                            layer_att_align,
                            max_head_att_align,
                        )

                        # instantiate the data structures to store the sum of
                        # the quantities to average over the set of proteins
                        # later
                        if code_idx == 0:
                            n_heads, n_layers = get_model_structure(attention)
                            tot_amino_acid_df, tot_att_head_sum, \
                                tot_att_to_aa, tot_head_att_align, \
                                tot_layer_att_align, tot_max_head_att_align = \
                                manage_tot_ds.create(
                                    n_layers, n_heads
                                )

                        # sum all the quantities
                        tot_amino_acid_df, tot_att_head_sum, tot_att_to_aa, \
                            tot_head_att_align, tot_layer_att_align, \
                            tot_max_head_att_align = manage_tot_ds.update(
                                tot_amino_acid_df,
                                tot_att_head_sum,
                                tot_att_to_aa,
                                tot_head_att_align,
                                tot_layer_att_align,
                                tot_max_head_att_align,
                                chain_ds,
                            )

                    if args.align_with == "instability":
                        min_residues = 10
                        if len(CA_Atoms) < min_residues:
                            log.logger.info(
                                f"Chain {code} has less than {min_residues} "
                                "valid residues... Skipping"
                            )
                            skips += 1
                        _, inst_map, contact_inst_map = \
                            process_instability.main(CA_Atoms)
                        inst_att_align = compute_attention_alignment(
                            attention, inst_map
                        )
                        contact_inst_att_align = compute_attention_alignment(
                            attention, contact_inst_map
                        )

                        chain_ds = (
                            inst_att_align,
                            contact_inst_att_align,
                        )

                        if code_idx == 0:
                            n_heads, n_layers = get_model_structure(attention)
                            tot_inst_att_align = np.zeros((n_layers, n_heads))
                            tot_contact_inst_att_align = np.zeros(
                                (n_layers, n_heads)
                            )

                        tot_inst_att_align = np.add(
                            tot_inst_att_align,
                            inst_att_align,
                        )
                        tot_contact_inst_att_align = np.add(
                            tot_contact_inst_att_align,
                            contact_inst_att_align,
                        )
                    if args.align_with == 'louvain':
                        min_residues = 10
                        if len(CA_Atoms) < min_residues:
                            log.logger.info(
                                f"Chain {code} has less than {min_residues} "
                                "valid residues... Skipping"
                            )
                            skips += 1

                        chain_amino_acids = amino_acid_df["Amino Acid"].to_list(
                        )

                        binary_contact_map, _, _, _ = align_with_contact.main(
                            attention, CA_Atoms, chain_amino_acids, att_to_aa, code,
                            save_opt='none'
                        )
                        base_graph, resolution = sum_up.prepare_complete_graph_nx(
                            CA_Atoms=CA_Atoms, binary_map=binary_contact_map)  # TODO control the indexing
                        _, _, louvain_attention_map = sum_up.get_louvain_results(
                            CA_Atoms=CA_Atoms, base_Graph=base_graph, resolution=resolution)  # can use edge_weights_combination = edge_weights
                        contact_louv_att_align = compute_attention_alignment(
                            attention, louvain_attention_map*binary_contact_map
                        )
                        louv_att_align = compute_attention_alignment(
                            attention, louvain_attention_map
                        )

                        chain_ds = (
                            louv_att_align,
                            contact_louv_att_align,
                        )

                        if code_idx == 0:
                            n_heads, n_layers = get_model_structure(attention)
                            tot_louv_att_align = np.zeros((n_layers, n_heads))
                            tot_contact_louv_att_align = np.zeros(
                                (n_layers, n_heads)
                            )
<<<<<<< HEAD

                        tot_louv_att_align = np.add(
                            tot_louv_att_align,
                            louv_att_align,
                        )
                        tot_contact_louv_att_align = np.add(
                            tot_contact_louv_att_align,
                            contact_louv_att_align,
                        )
                    if args.align_with == 'kmeans':

                        min_residues = 10
                        if len(CA_Atoms) < min_residues:
                            log.logger.info(
                                f"Chain {code} has less than {min_residues} "
                                "valid residues... Skipping"
                            )
                            skips += 1

                        chain_amino_acids = amino_acid_df["Amino Acid"].to_list(
                        )

                        binary_contact_map, _, _, _ = align_with_contact.main(
                            attention, CA_Atoms, chain_amino_acids, att_to_aa, code,
                            save_opt='none'
                        )
                        _, _, km_attention_map = sum_up.get_kmeans_results(
                            CA_Atoms=CA_Atoms)
                        contact_km_att_align = compute_attention_alignment(
                            attention, km_attention_map*binary_contact_map
                        )
                        km_att_align = compute_attention_alignment(
                            attention, km_attention_map
                        )

                        chain_ds = (
                            km_att_align,
                            contact_km_att_align,
                        )

                        if code_idx == 0:
                            n_heads, n_layers = get_model_structure(attention)
                            tot_km_att_align = np.zeros((n_layers, n_heads))
                            tot_contact_km_att_align = np.zeros(
                                (n_layers, n_heads)
                            )

                        tot_km_att_align = np.add(
                            tot_km_att_align,
                            km_att_align,
                        )
                        tot_contact_km_att_align = np.add(
                            tot_contact_km_att_align,
                            contact_km_att_align,
                        )
=======
>>>>>>> a7e2f72b

                        tot_louv_att_align = np.add(
                            tot_louv_att_align,
                            louv_att_align,
                        )
                        tot_contact_louv_att_align = np.add(
                            tot_contact_louv_att_align,
                            contact_louv_att_align,
                        )
            sample_size = len(protein_codes) - skips

            if args.align_with == "contact":
                tot_amino_acid_df = manage_tot_ds.append_frequency_and_total(
                    tot_amino_acid_df
                )

                log.logger.info(
                    f"[bold white]GLOBAL DATA FRAME[/]\n{tot_amino_acid_df}"
                )
                tot_amino_acid_df.to_csv(
                    file_dir/"total_residue_df.csv", index=False, sep=';'
                )
                """tot_amino_acid_df and tot_att_to_aa are built by considering
                20 possible amino acids, but some of them may not be present.
                Therefore, we drop the rows relative to the amino acids with
                zero occurrences, and the tensors relative to those amino acids
                """
                tot_amino_acid_df, tot_att_to_aa = manage_tot_ds.keep_nonzero(
                    tot_amino_acid_df, tot_att_to_aa
                )

                glob_att_to_aa, glob_att_sim_df, avg_att_align = \
                    compute_on_set.main(
                        tot_amino_acid_df,
                        tot_att_head_sum,
                        tot_att_to_aa,
                        tot_head_att_align,
                        tot_layer_att_align,
                        sample_size,
                    )

                np.save(
                    file_dir/"tot_max_head_att_align.npy",
                    tot_max_head_att_align,
                )

                plotting.plot_on_set(
                    tot_amino_acid_df,
                    glob_att_to_aa,
                    glob_att_sim_df,
                    avg_att_align,
                    tot_max_head_att_align,
                )

            if args.align_with == "instability":
                avg_inst_att_align = tot_inst_att_align/len(protein_codes)
                avg_contact_inst_att_align = \
                    tot_contact_inst_att_align/len(protein_codes)

                plot_heatmap(
                    avg_inst_att_align,
                    plot_title="Average Attention-Instability Alignment"
                )
                np.save(
                    file_dir/"avg_att_align_inst.npy",
                    avg_inst_att_align,
                )
                plot_heatmap(
                    avg_contact_inst_att_align,
                    plot_title="Average Attention-Instability-Contact Alignment"
                )
                np.save(
                    file_dir/"avg_att_align_inst-contact.npy",
                    avg_contact_inst_att_align,
                )

            if args.align_with == "louvain":
                avg_louv_att_align = tot_louv_att_align/len(protein_codes)
                avg_contact_louv_att_align = \
                    tot_contact_louv_att_align/len(protein_codes)

                plot_heatmap(
                    avg_louv_att_align,
                    plot_title="Average Attention-Louvain Alignment"
                )
                np.save(
                    file_dir/"avg_att_align_louv.npy",
                    avg_louv_att_align,
                )
                plot_heatmap(
                    avg_contact_louv_att_align,
                    plot_title="Average Attention-Louvain-Contact Alignment"
                )
                np.save(
                    file_dir/"avg_att_align_louv-contact.npy",
                    avg_contact_louv_att_align,
                )
<<<<<<< HEAD

            if args.align_with == "kmeans":
                avg_km_att_align = tot_km_att_align/len(protein_codes)
                avg_contact_km_att_align = \
                    tot_contact_km_att_align/len(protein_codes)

                plot_heatmap(
                    avg_km_att_align,
                    plot_title="Average Attention-KMeans Alignment"
                )
                np.save(
                    file_dir/"avg_att_align_km.npy",
                    avg_km_att_align,
                )
                plot_heatmap(
                    avg_contact_km_att_align,
                    plot_title="Average Attention-KMeans-Contact Alignment"
                )
                np.save(
                    file_dir/"avg_att_align_km-contact.npy",
                    avg_contact_km_att_align,
                )

=======
>>>>>>> a7e2f72b
    if args.subparser == "on_chain":
        seq_dir = plot_dir/args.code
        seq_dir.mkdir(parents=True, exist_ok=True)

        with (
            Timer(f"Running time for [yellow]{args.code}[/yellow]"),
            torch.no_grad(),
        ):

            attention, att_head_sum, CA_Atoms, amino_acid_df, att_to_aa = \
                preprocess.main(args.code, model, tokenizer, save_opt="both")

            min_residues = 5
            if len(CA_Atoms) < min_residues:
                raise Exception(
                    f"Chain {args.code} has less than {min_residues} valid "
                    "residues... Aborting"
                )

            chain_amino_acids = amino_acid_df["Amino Acid"].to_list()

            binary_contact_map, head_att_align, layer_att_align = align_with_contact.main(
                attention, CA_Atoms, chain_amino_acids, att_to_aa, args.code,
                save_opt="both"
            )
            positional_aa = Collect_and_structure_data.generate_index_df(
                CA_Atoms=CA_Atoms)
            # register the layout for node and color
            layouts = {
                "node_color": args.node_color,
                "edge_color": args.edge_color,
                "edge_style": args.edge_style,
                "node_size": args.node_size
            }
            # select the analysis you want to conduct
            if args.analyze == "kmeans":
                kmeans_df, kmean_labels, km_attention_map = sum_up.get_kmeans_results(
                    CA_Atoms=CA_Atoms)
                color_map = {k: v for k, v in zip(
                    positional_aa, kmean_labels)}
                km_homogeneity, km_completeness, km_vmeasure = sum_up.get_partition_results(
                    CA_Atoms=CA_Atoms, df=kmeans_df)

            elif args.analyze == 'louvain':
                base_graph, resolution = sum_up.prepare_complete_graph_nx(
                    CA_Atoms=CA_Atoms, binary_map=binary_contact_map)
                edge_weights = {'contact_in_sequence': 0,
                                'lenght': 1,
                                'instability': 0}
                louvain_graph, louvain_labels, louvain_attention_map = sum_up.get_louvain_results(
                    CA_Atoms=CA_Atoms, base_Graph=base_graph, resolution=resolution)  # can use edge_weights_combination = edge_weights
                color_map = {k: v for k, v in zip(
                    positional_aa, louvain_labels)}
                louvain_homogeneity, louvain_completeness, louvain_vmeasure = sum_up.get_partition_results(
                    CA_Atoms=CA_Atoms, df=louvain_labels)

            elif args.analyze == 'only_pca':
                df_for_pca = Collect_and_structure_data.get_dataframe_for_PCA(
                    CA_Atoms=CA_Atoms)
                pca_df, pca_components, percentage_compatibility = PCA_computing_and_results.main(
                    df_prepared_for_pca=df_for_pca)
                color_map = None  # add this option to plot 3d chain and other plotting

            # if vizualization is enabled, it has to plot graph

            # now select the kind of visualization
            if args.plot_type == 'chain3D':
                proximity_edges = Collect_and_structure_data.get_list_of_edges(CA_Atoms=CA_Atoms,
                                                                               base_map=binary_contact_map,
                                                                               type='int')
                contact_edges = [(i, i + 1) for i in range(0, len(CA_Atoms)+1)]
                netviz.plot_protein_chain_3D(CA_Atoms=CA_Atoms,
                                             edge_list1=proximity_edges,
                                             edge_list2=contact_edges,
                                             color_map=color_map,  # add option to pu color map to False in case of pca
                                             protein_name=str(args.code),
                                             save_option=False)

            elif args.plot_type == 'pca':
                netviz.plot_histogram_pca(percentage_var=percentage_compatibility,
                                          best_features=pca_components, protein_name=str(args.code), save_option=False)
                netviz.plot_pca_2d(pca_dataframe=pca_df, protein_name=str(args.code), best_features=pca_components,
                                   percentage_var=percentage_compatibility, color_map=color_map, save_option=False)
                netviz.plot_pca_3d(pca_dataframe=pca_df, protein_name=str(args.code), best_features=pca_components,
                                   percentage_var=percentage_compatibility, color_map=color_map, save_option=False)

            elif args.plot_type == 'network':
                node_opt, edge_opt, label_opt = netviz.network_layouts(network_graph=sum_up.prepare_complete_graph_nx(CA_Atoms=CA_Atoms, binary_map=binary_contact_map),
                                                                       node_layout=(
                                                                           layouts["node_color"], layouts["node_size"]),
                                                                       edge_layout=(
                                                                           layouts["edge_style"], layouts["edge_color"]),
                                                                       # add the option to put to false the color map n case of pca
                                                                       clusters_color_group=color_map,
                                                                       label=('bold', 10))
                netviz.draw_layouts(network_graph=sum_up.prepare_complete_graph_nx(CA_Atoms=CA_Atoms, binary_map=binary_contact_map),
                                    node_options=node_opt,
                                    edge_options=edge_opt,
                                    label_options=label_opt,
                                    save_option=False)

    if args.subparser == 'test_this':
        if args.testing:
            print(f'Test this {args.testing} feature')
        else:
            print('No test to run')
        code = '1DVQ'
        seq_dir = file_dir/code
        seq_dir.mkdir(parents=True, exist_ok=True)

        with (
            Timer(f"Running time for [yellow]{code}[/yellow]"),
            torch.no_grad(),
        ):

            attention, att_head_sum, CA_Atoms, amino_acid_df, att_to_aa = \
                preprocess.main(code, model, tokenizer, save_opt="plot")

            min_residues = 5
            if len(CA_Atoms) < min_residues:
                raise Exception(
                    f"Chain {code} has less than {min_residues} valid "
                    "residues... Aborting"
                )

<<<<<<< HEAD
            df_for_pca = Collect_and_structure_data.get_dataframe_for_PCA(
                CA_Atoms=CA_Atoms)
            pca_df, pca_components, percentage_compatibility = PCA_computing_and_results.main(
                df_prepared_for_pca=df_for_pca)
            color_map = None
=======
            chain_amino_acids = amino_acid_df["Amino Acid"].to_list()

            binary_contact_map, _, _, _ = align_with_contact.main(
                attention, CA_Atoms, chain_amino_acids, att_to_aa, code,
                save_opt='none'
            )

            positional_aa = Collect_and_structure_data.generate_index_df(
                CA_Atoms=CA_Atoms)
            # print(positional_aa[:4])
            base_graph, resolution = sum_up.prepare_complete_graph_nx(
                CA_Atoms=CA_Atoms, binary_map=binary_contact_map)  # TODO control the indexing
            edge_weights = {'contact_in_sequence': 0,
                            'lenght': 1,
                            'instability': 0}
            louvain_graph, louvain_labels, louvain_attention_map = sum_up.get_louvain_results(
                CA_Atoms=CA_Atoms, base_Graph=base_graph, resolution=resolution)  # can use edge_weights_combination = edge_weights
            color_map = {k: v for k, v in zip(
                positional_aa, louvain_labels)}
            louvain_homogeneity, louvain_completeness, louvain_vmeasure = sum_up.get_partition_results(
                CA_Atoms=CA_Atoms, df=louvain_labels)
            print(
                f'louv_hom: {louvain_homogeneity}\nlouv_compl: {louvain_completeness}\nlouv_vmes: {louvain_vmeasure}')

            plt.imshow(louvain_attention_map*binary_contact_map, cmap='binary',
                       interpolation='nearest')
            plt.colorbar()
            plt.title('louvain attetion_map')
            plt.show()
>>>>>>> a7e2f72b


if __name__ == '__main__':
    main()<|MERGE_RESOLUTION|>--- conflicted
+++ resolved
@@ -340,6 +340,7 @@
                             tot_contact_inst_att_align,
                             contact_inst_att_align,
                         )
+
                     if args.align_with == 'louvain':
                         min_residues = 10
                         if len(CA_Atoms) < min_residues:
@@ -378,7 +379,6 @@
                             tot_contact_louv_att_align = np.zeros(
                                 (n_layers, n_heads)
                             )
-<<<<<<< HEAD
 
                         tot_louv_att_align = np.add(
                             tot_louv_att_align,
@@ -388,8 +388,8 @@
                             tot_contact_louv_att_align,
                             contact_louv_att_align,
                         )
+
                     if args.align_with == 'kmeans':
-
                         min_residues = 10
                         if len(CA_Atoms) < min_residues:
                             log.logger.info(
@@ -434,17 +434,7 @@
                             tot_contact_km_att_align,
                             contact_km_att_align,
                         )
-=======
->>>>>>> a7e2f72b
-
-                        tot_louv_att_align = np.add(
-                            tot_louv_att_align,
-                            louv_att_align,
-                        )
-                        tot_contact_louv_att_align = np.add(
-                            tot_contact_louv_att_align,
-                            contact_louv_att_align,
-                        )
+
             sample_size = len(protein_codes) - skips
 
             if args.align_with == "contact":
@@ -533,7 +523,6 @@
                     file_dir/"avg_att_align_louv-contact.npy",
                     avg_contact_louv_att_align,
                 )
-<<<<<<< HEAD
 
             if args.align_with == "kmeans":
                 avg_km_att_align = tot_km_att_align/len(protein_codes)
@@ -557,8 +546,6 @@
                     avg_contact_km_att_align,
                 )
 
-=======
->>>>>>> a7e2f72b
     if args.subparser == "on_chain":
         seq_dir = plot_dir/args.code
         seq_dir.mkdir(parents=True, exist_ok=True)
@@ -684,13 +671,6 @@
                     "residues... Aborting"
                 )
 
-<<<<<<< HEAD
-            df_for_pca = Collect_and_structure_data.get_dataframe_for_PCA(
-                CA_Atoms=CA_Atoms)
-            pca_df, pca_components, percentage_compatibility = PCA_computing_and_results.main(
-                df_prepared_for_pca=df_for_pca)
-            color_map = None
-=======
             chain_amino_acids = amino_acid_df["Amino Acid"].to_list()
 
             binary_contact_map, _, _, _ = align_with_contact.main(
@@ -720,7 +700,6 @@
             plt.colorbar()
             plt.title('louvain attetion_map')
             plt.show()
->>>>>>> a7e2f72b
 
 
 if __name__ == '__main__':
