"""
Copyright (c) 2024 Simone Chiarella

Author: S. Chiarella, R. Eliasy

__main__.py file for command line application.

"""
import argparse
from pathlib import Path

import matplotlib.pyplot as plt
import numpy as np
import torch

from ProtACon import config_parser
from ProtACon.modules.attention import compute_attention_alignment
from ProtACon.modules.miscellaneous import (
    fetch_pdb_entries,
    get_model_structure,
    load_model,
    get_AA_features_dataframe,
)
from ProtACon.modules.on_network import (
    Collect_and_structure_data,
    kmeans_computing_and_results as km,
    PCA_computing_and_results, 
    summarize_results_for_main as sum_up,
)
from ProtACon.modules.plot_functions import plot_heatmap
from ProtACon.modules.utils import (
    Logger,
    Loading,
    Timer,
)
from ProtACon import align_with_contact
from ProtACon import compute_on_set
from ProtACon import manage_tot_ds
from ProtACon import network_vizualization as netviz
from ProtACon import plotting
from ProtACon import preprocess
from ProtACon import process_contact
from ProtACon import process_instability

from ProtACon.modules.on_network import summarize_results_for_main as sum_up
from ProtACon.modules.on_network import PCA_computing_and_results, Collect_and_structure_data
from ProtACon import network_vizualization as netviz
from ProtACon.modules.on_network import networks_analysis as netly
from ProtACon.modules.on_network import kmeans_computing_and_results as km
import matplotlib.pyplot as plt


def parse_args():
    """Argument parser."""

    description = "ProtACon"
    parser = argparse.ArgumentParser(description=description)

    subparsers = parser.add_subparsers(
        dest="subparser",
        help="possible actions",
    )

    # on_set parser
    on_set = subparsers.add_parser(
        "on_set",
        help="get the attention alignment with one of the positional"
        " arguments for a set of peptide chains",
    )
    # positional arguments
    on_set.add_argument(
        "align_with",
        type=str,
        choices=["contact", "instability", "kmeans", "louvain"],
        help="get the attention alignment with the contact map, the "
        "instability index, the clusters found with the k-means algorithm, or "
        "the communities found with the Louvain mehtod",
    )
    # optional arguments
    on_set.add_argument(
        "-s", "--save_every",
        default="none",  # if the flag is not present
        const="both",  # if the flag is present but no arguments are given
        nargs="?",
        choices=("none", "plot", "csv", "both"),
        help="save plots and/or csv files relative to each single peptide "
        "chain; if no arguments are given, both plots and csv files are saved",
    )
    on_set.add_argument(
        "-v", "--verbose",
        action="count",
        default=0,
        help="verbose output: (-v) print info about the chain composition and "
        "the performed steps (-vv) for debugging",
    )

    # on_chain parser
    on_chain = subparsers.add_parser(
        "on_chain",
        help="get the attention alignment with one of the positional "
        "arguments for one peptide chain",
    )
    # positional arguments
    on_chain.add_argument(
        "chain_code",
        type=str,
        help="code of the input peptide chain",
    )
    on_chain.add_argument(
        "align_with",
        type=str,
        choices=["contact", "instability", "kmeans", "louvain"],
        help="get the attention alignment with the contact map, the "
        "instability index, the clusters found with the k-means algorithm, or "
        "the communities found with the Louvain mehtod",
    )
    # positional NOTE to further informations see commit 7d90661
    on_chain.add_argument(
        "plot_type",
        type=str,
        choices=["chain3D", "pca", "network"],
        help="type of plot to visualize",
    )
    """# optional
    visualize.add_argument(
        "-r", "--print_results",
        action="store_true",
        help='decide if to visualize also the results of the analysis, '
        'both for the attention alignment, PCAs, and V-measure',
    )
    """
    # positional
    on_chain.add_argument(
        "analyze",
        type=str,
        choices=["louvain", "kmeans", "both", "only_pca"],
        help="type of analysis to visualize the results on",
    )
    # increase option
    on_chain.add_argument(
        "-nc", "--node_color",
        type=str,
        default="ph_local",
        choices=["ph_local", "ph_single", "charge", "flexy", "iso_ph"],
        help="color of the nodes in the plots",
    )
    on_chain.add_argument(
        "-ec", "--edge_color",
        type=str,
        default="instability",
        choices=["instability", "proximity", "sequence_adjancency"],
        help="color of the edges in the plots",
    )
    on_chain.add_argument(
        "-es", "--edge_style",
        type=str,
        default="sequence_adjancency",
        choices=["instability", "proximity", "sequence_adjancency"],
    )
    on_chain.add_argument(
        "-ns", "--node_size",
        type=str,
        default="volume",
        choices=["charge", "radius_of_gyration", "surface", "volume"],
        help="size of the nodes in the plots",
    )
    # optional arguments
    on_chain.add_argument(
        "-v", "--verbose",
        action="count",
        default=0,
        help="verbose output: (-v) print info about the chain composition and "
        "the performed steps (-vv) for debugging",
    )

    test_this = subparsers.add_parser(
        "test_this",
        help="test this feature",
    )
    test_this.add_argument(
        '-v', '--verbose',
        action='count',
        default=0,
        help='verbose output: nothing special'
    )

    test_this.add_argument(
        '--testing',
        type=str,
        help='execute a certain set of instruction to test their correct functioning'
    )

    args = parser.parse_args()

    return args


def main():
    """Run the script chosen by the user."""
    args = parse_args()

    log = Logger(name="mylog", verbosity=args.verbose)

    config_file_path = Path(__file__).resolve().parents[1]/"config.txt"
    config = config_parser.Config(config_file_path)

    paths = config.get_paths()
    file_folder = paths["FILE_FOLDER"]
    plot_folder = paths["PLOT_FOLDER"]
    test_folder = paths["TEST_FOLDER"]
    net_folder = paths["NET_FOLDER"]

    file_dir = Path(__file__).resolve().parents[1]/file_folder
    plot_dir = Path(__file__).resolve().parents[1]/plot_folder
    test_dir = Path(__file__).resolve().parents[1]/test_folder
    net_dir = Path(__file__).resolve().parents[1]/net_folder

    file_dir.mkdir(parents=True, exist_ok=True)
    plot_dir.mkdir(parents=True, exist_ok=True)
    test_dir.mkdir(parents=True, exist_ok=True)
    net_dir.mkdir(parents=True, exist_ok=True)

    model_name = "Rostlab/prot_bert"
    with Loading("Loading the model"):
        model, tokenizer = load_model(model_name)

    if args.subparser == "on_set":
        proteins = config.get_proteins()
        protein_codes = proteins["PROTEIN_CODES"].split(" ")
        min_residues = proteins["MIN_RESIDUES"]

        if protein_codes[0] == '':
            # i.e., if PROTEIN_CODES is not provided in the configuration file
            min_length = proteins["MIN_LENGTH"]
            max_length = proteins["MAX_LENGTH"]
            sample_size = proteins["SAMPLE_SIZE"]
            protein_codes = fetch_pdb_entries(
                min_length=min_length,
                max_length=max_length,
                n_results=sample_size,
                stricter_search=False,
            )
            protein_codes_file = file_dir/"protein_codes.txt"
            with open(protein_codes_file, "w") as f:
                f.write(" ".join(protein_codes))
                log.logger.info(f"Protein codes saved to {protein_codes_file}")

        with Timer("Total running time"):
            for code_idx, code in enumerate(protein_codes):
                with (
                    Timer(f"Running time for [yellow]{code}[/yellow]"),
                    torch.no_grad(),
                ):
                    log.logger.info(f"Protein n.{code_idx+1}: [yellow]{code}")
                    attention, att_head_sum, CA_Atoms, amino_acid_df, \
                        att_to_aa = preprocess.main(
                            code, model, tokenizer, args.save_every
                        )
                    log.logger.info(
                        f"Actual number of residues: {len(CA_Atoms)}"
                    )

                    chain_amino_acids = amino_acid_df["Amino Acid"].to_list()
                    skips = 0

                    if len(CA_Atoms) < min_residues:
                        log.logger.warning(
                            f"Chain {code} has less than {min_residues} "
                            "valid residues... Skipping"
                        )
                        skips += 1
                        # delete the code from protein_codes.txt
                        with open(protein_codes_file, "r") as file:
                            filedata = file.read()
                        filedata = filedata.replace(code+" ", "")
                        with open(protein_codes_file, "w") as file:
                            file.write(filedata)
                        continue

                    if args.align_with == "contact":
                        head_att_align, layer_att_align, max_head_att_align = \
                            align_with_contact.main(
                                attention, CA_Atoms, chain_amino_acids,
                                att_to_aa, code, args.save_every
                            )

                        chain_ds = (
                            amino_acid_df,
                            att_head_sum,
                            att_to_aa,
                            head_att_align,
                            layer_att_align,
                            max_head_att_align,
                        )

                        # instantiate the data structures to store the sum of
                        # the quantities to average over the set of proteins
                        # later
                        if code_idx == 0:
                            n_heads, n_layers = get_model_structure(attention)
                            tot_amino_acid_df, tot_att_head_sum, \
                                tot_att_to_aa, tot_head_att_align, \
                                tot_layer_att_align, tot_max_head_att_align = \
                                    manage_tot_ds.create(
                                        n_layers, n_heads
                                    )

                        # sum all the quantities
                        tot_amino_acid_df, tot_att_head_sum, tot_att_to_aa, \
                            tot_head_att_align, tot_layer_att_align, \
                            tot_max_head_att_align = manage_tot_ds.update(
                                tot_amino_acid_df,
                                tot_att_head_sum,
                                tot_att_to_aa,
                                tot_head_att_align,
                                tot_layer_att_align,
                                tot_max_head_att_align,
                                chain_ds,
                            )

                    if args.align_with == "instability":
                        _, inst_map, contact_inst_map = \
                            process_instability.main(CA_Atoms)

                        inst_att_align = compute_attention_alignment(
                            attention, inst_map
                        )
                        contact_inst_att_align = compute_attention_alignment(
                            attention, contact_inst_map
                        )

                        chain_ds = (
                            inst_att_align,
                            contact_inst_att_align,
                        )

                        if code_idx == 0:
                            n_heads, n_layers = get_model_structure(attention)
                            tot_inst_att_align = np.zeros((n_layers, n_heads))
                            tot_contact_inst_att_align = np.zeros(
                                (n_layers, n_heads)
                            )

                        tot_inst_att_align = np.add(
                            tot_inst_att_align,
                            inst_att_align,
                        )
                        tot_contact_inst_att_align = np.add(
                            tot_contact_inst_att_align,
                            contact_inst_att_align,
                        )

                    if args.align_with == 'louvain':
                        _, _, binary_contact_map = process_contact.main(
                            CA_Atoms
                        )

                        base_graph, resolution = \
                            sum_up.prepare_complete_graph_nx(
                                CA_Atoms=CA_Atoms,
                                binary_map=binary_contact_map
                            )  # TODO control the indexing

                        _, _, louvain_attention_map = \
                            sum_up.get_louvain_results(
                                CA_Atoms=CA_Atoms,
                                base_Graph=base_graph,
                                resolution=resolution
                            ) # can use edge_weights_combination = edge_weights

                        contact_louv_att_align = compute_attention_alignment(
                            attention, louvain_attention_map*binary_contact_map
                        )
                        louv_att_align = compute_attention_alignment(
                            attention, louvain_attention_map
                        )

                        chain_ds = (
                            louv_att_align,
                            contact_louv_att_align,
                        )

                        if code_idx == 0:
                            n_heads, n_layers = get_model_structure(attention)
                            tot_louv_att_align = np.zeros((n_layers, n_heads))
                            tot_contact_louv_att_align = np.zeros(
                                (n_layers, n_heads)
                            )

                        tot_louv_att_align = np.add(
                            tot_louv_att_align,
                            louv_att_align,
                        )
                        tot_contact_louv_att_align = np.add(
                            tot_contact_louv_att_align,
                            contact_louv_att_align,
                        )

                    if args.align_with == 'kmeans':
                        _, _, binary_contact_map = process_contact.main(
                            CA_Atoms
                        )
                        _, _, km_attention_map = sum_up.get_kmeans_results(
                            CA_Atoms)

                        contact_km_att_align = compute_attention_alignment(
                            attention, km_attention_map*binary_contact_map
                        )
                        km_att_align = compute_attention_alignment(
                            attention, km_attention_map
                        )

                        chain_ds = (
                            km_att_align,
                            contact_km_att_align,
                        )

                        if code_idx == 0:
                            n_heads, n_layers = get_model_structure(attention)
                            tot_km_att_align = np.zeros((n_layers, n_heads))
                            tot_contact_km_att_align = np.zeros(
                                (n_layers, n_heads)
                            )

                        tot_km_att_align = np.add(
                            tot_km_att_align,
                            km_att_align,
                        )
                        tot_contact_km_att_align = np.add(
                            tot_contact_km_att_align,
                            contact_km_att_align,
                        )

            sample_size = len(protein_codes) - skips

            if args.align_with == "contact":
                tot_amino_acid_df = manage_tot_ds.append_frequency_and_total(
                    tot_amino_acid_df
                )

                log.logger.info(
                    f"[bold white]GLOBAL DATA FRAME[/]\n{tot_amino_acid_df}"
                )
                tot_amino_acid_df.to_csv(
                    file_dir/"total_residue_df.csv", index=False, sep=';'
                )
                """tot_amino_acid_df and tot_att_to_aa are built by considering
                20 possible amino acids, but some of them may not be present.
                Therefore, we drop the rows relative to the amino acids with
                zero occurrences, and the tensors relative to those amino acids
                """
                tot_amino_acid_df, tot_att_to_aa = manage_tot_ds.keep_nonzero(
                    tot_amino_acid_df, tot_att_to_aa
                )

                glob_att_to_aa, glob_att_sim_df, avg_att_align = \
                    compute_on_set.main(
                        tot_amino_acid_df,
                        tot_att_head_sum,
                        tot_att_to_aa,
                        tot_head_att_align,
                        tot_layer_att_align,
                        sample_size,
                    )

                np.save(
                    file_dir/"tot_max_head_att_align.npy",
                    tot_max_head_att_align,
                )

                plotting.plot_on_set(
                    tot_amino_acid_df,
                    glob_att_to_aa,
                    glob_att_sim_df,
                    avg_att_align,
                    tot_max_head_att_align,
                )

            if args.align_with == "instability":
                avg_inst_att_align = tot_inst_att_align/len(protein_codes)
                avg_contact_inst_att_align = \
                    tot_contact_inst_att_align/len(protein_codes)

                plot_heatmap(
                    avg_inst_att_align,
                    plot_title="Average Attention-Instability Alignment",
                    plot_path=plot_dir/"avg_att_align_inst.png",
                )
                np.save(
                    file_dir/"avg_att_align_inst.npy",
                    avg_inst_att_align,
                )
                plot_heatmap(
                    avg_contact_inst_att_align,
                    plot_title="Average Attention-Instability-Contact Alignment",
                    plot_path=plot_dir/"avg_att_align_inst-contact.png",
                )
                np.save(
                    file_dir/"avg_att_align_inst-contact.npy",
                    avg_contact_inst_att_align,
                )

            if args.align_with == "louvain":
                avg_louv_att_align = tot_louv_att_align/len(protein_codes)
                avg_contact_louv_att_align = \
                    tot_contact_louv_att_align/len(protein_codes)

                plot_heatmap(
                    avg_louv_att_align,
                    plot_title="Average Attention-Louvain Alignment",
                    plot_path=plot_dir/"avg_att_align_louv.png",
                )
                np.save(
                    file_dir/"avg_att_align_louv.npy",
                    avg_louv_att_align,
                )
                plot_heatmap(
                    avg_contact_louv_att_align,
                    plot_title="Average Attention-Louvain-Contact Alignment",
                    plot_path=plot_dir/"avg_att_align_louv-contact.png",
                )
                np.save(
                    file_dir/"avg_att_align_louv-contact.npy",
                    avg_contact_louv_att_align,
                )

            if args.align_with == "kmeans":
                avg_km_att_align = tot_km_att_align/len(protein_codes)
                avg_contact_km_att_align = \
                    tot_contact_km_att_align/len(protein_codes)

                plot_heatmap(
                    avg_km_att_align,
                    plot_title="Average Attention-KMeans Alignment",
                    plot_path=plot_dir/"avg_att_align_km.png",
                )
                np.save(
                    file_dir/"avg_att_align_km.npy",
                    avg_km_att_align,
                )
                plot_heatmap(
                    avg_contact_km_att_align,
                    plot_title="Average Attention-KMeans-Contact Alignment",
                    plot_path=plot_dir/"avg_att_align_km-contact.png",
                )
                np.save(
                    file_dir/"avg_att_align_km-contact.npy",
                    avg_contact_km_att_align,
                )

    if args.subparser == "on_chain":
        seq_dir = plot_dir/args.code
        seq_dir.mkdir(parents=True, exist_ok=True)

        proteins = config.get_proteins()
        min_residues = proteins["MIN_RESIDUES"]

        with (
            Timer(f"Running time for [yellow]{args.code}[/yellow]"),
            torch.no_grad(),
        ):

            attention, att_head_sum, CA_Atoms, amino_acid_df, att_to_aa = \
                preprocess.main(args.code, model, tokenizer, save_opt="both")

            if len(CA_Atoms) < min_residues:
                raise Exception(
                    f"Chain {args.code} has less than {min_residues} valid "
                    "residues... Aborting"
                )

            chain_amino_acids = amino_acid_df["Amino Acid"].to_list()
            _, _, binary_contact_map = process_contact.main(CA_Atoms)

            head_att_align, layer_att_align, max_head_att_align = \
                align_with_contact.main(
                    attention, CA_Atoms, chain_amino_acids, att_to_aa,
                    args.code, save_opt="both"
                )

            positional_aa = Collect_and_structure_data.generate_index_df(
                CA_Atoms=CA_Atoms
            )
            # register the layout for node and color
            layouts = {
                "node_color": args.node_color,
                "edge_color": args.edge_color,
                "edge_style": args.edge_style,
                "node_size": args.node_size
            }

            # in any case calculate the pca to get the 3 main components, to use as coords of a scatter plot
            df_for_pca = Collect_and_structure_data.get_dataframe_for_PCA(
                CA_Atoms=CA_Atoms
            )
            pca_df, pca_components, percentage_compatibility = \
                PCA_computing_and_results.main(df_for_pca)

            if args.analyze == "kmeans":
                kmeans_df, kmean_labels, km_attention_map = \
                    sum_up.get_kmeans_results(CA_Atoms)
                color_map = kmean_labels
                km_homogeneity, km_completeness, km_vmeasure = \
                    sum_up.get_partition_results(CA_Atoms, df=kmeans_df)

            elif args.analyze == 'louvain':
                base_graph, resolution = sum_up.prepare_complete_graph_nx(
                    CA_Atoms=CA_Atoms, binary_map=binary_contact_map
                )
                edge_weights = {
                    'contact_in_sequence': 0,
                    'lenght': 1,
                    'instability': 0
                }
                louvain_graph, louvain_labels, louvain_attention_map = \
                    sum_up.get_louvain_results(
                        CA_Atoms=CA_Atoms,
                        base_Graph=base_graph,
                        resolution=resolution
                    )  # can use edge_weights_combination = edge_weights
                color_map = louvain_labels
                louvain_homogeneity, louvain_completeness, louvain_vmeasure = \
                    sum_up.get_partition_results(CA_Atoms, df=louvain_labels)

            elif args.analyze == 'only_pca':
                color_map = None  # add this option to plot 3d chain and other plotting

            # if vizualization is enabled, it has to plot graph

            # now select the kind of visualization
            if args.plot_type == 'chain3D':
<<<<<<< HEAD
                proximity_edges = Collect_and_structure_data.get_list_of_edges(CA_Atoms=CA_Atoms,
                                                                               base_map=binary_contact_map,
                                                                               type='int')
                sum_up.plot_the_3D_chain(protein_name=code,
                                         CA_Atoms=CA_Atoms, node_colors=color_map)

=======
                proximity_edges = \
                    Collect_and_structure_data.get_list_of_edges(
                        CA_Atoms=CA_Atoms,
                        base_map=binary_contact_map,
                        type='int'
                    )
>>>>>>> ba588d71
                contact_edges = [(i, i + 1) for i in range(0, len(CA_Atoms)+1)]
                netviz.plot_protein_chain_3D(
                    CA_Atoms=CA_Atoms,
                    edge_list1=proximity_edges,
                    edge_list2=contact_edges,
                    color_map=color_map,  # add option to pu color map to False in case of pca
                    protein_name=str(args.code),
                    save_option=False
                )

            elif args.plot_type == 'pca':
                netviz.plot_histogram_pca(
                    percentage_var=percentage_compatibility,
                    best_features=pca_components,
                    protein_name=str(args.code),
                    save_option=False
                )
                netviz.plot_pca_2d(
                    pca_dataframe=pca_df,
                    protein_name=str(args.code),
                    best_features=pca_components,
                    percentage_var=percentage_compatibility,
                    color_map=color_map,
                    save_option=False
                )
                netviz.plot_pca_3d(
                    pca_dataframe=pca_df,
                    protein_name=str(args.code),
                    best_features=pca_components,
                    percentage_var=percentage_compatibility,
                    color_map=color_map,
                    save_option=False
                )

            elif args.plot_type == 'network':
                pos_x_networks = {n: (x, y) for n, x, y in zip(
                    base_graph.nodes(), pca_df.PC1, pca_df.PC2)}
                netviz.draw_network(network_graph=base_graph,
                                    pos='kk',  # if possible you can chose to use pca to set node position
                                    clusters_color_group=color_map,
                                    edge_color='contact_in_sequence',
                                    edge_style='instability',
                                    node_size='AA_Volume',
                                    label=('bold', 5),
                                    save_option=False)

    if args.subparser == 'test_this':
        if args.testing:
            print(f'Test this {args.testing} feature')
        else:
            print('No test to run')
        code = '6NJC'
        seq_dir = net_dir/code
        seq_dir.mkdir(parents=True, exist_ok=True)

        with (
            Timer(f"Running time for [yellow]{code}[/yellow]"),
            torch.no_grad(),
        ):

            attention, att_head_sum, CA_Atoms, amino_acid_df, att_to_aa = \
                preprocess.main(code, model, tokenizer, save_opt="plot")

            min_residues = 5
            if len(CA_Atoms) < min_residues:
                raise Exception(
                    f"Chain {code} has less than {min_residues} valid "
                    "residues... Aborting"
                )

            _, _, binary_contact_map = process_contact.main(CA_Atoms)

            layouts = {
                "node_color": 'AA_local_isoPH',
                "edge_color": 'contact_in_sequence',
                "edge_style": 'instability',
                "node_size": 'AA_Volume'
            }
            positional_aa = Collect_and_structure_data.generate_index_df(
                CA_Atoms=CA_Atoms)
            df_for_pca = Collect_and_structure_data.get_dataframe_for_PCA(
                CA_Atoms=CA_Atoms)
            pca_df, pca_components, percentage_compatibility = PCA_computing_and_results.main(
                df_prepared_for_pca=df_for_pca)
            base_graph, resolution = sum_up.prepare_complete_graph_nx(
                CA_Atoms=CA_Atoms, binary_map=binary_contact_map)

            if 'louv' in args.testing:
                louvain_graph, louvain_labels, louvain_attention_map = sum_up.get_louvain_results(
                    CA_Atoms=CA_Atoms, base_Graph=base_graph, resolution=resolution)  # can use edge_weights_combination = edge_weights
                cluster_label = louvain_labels
                binmap = louvain_attention_map
            elif 'km' in args.testing:
                _, kmean_labels_dict, km_attention_map = sum_up.get_kmeans_results(
                    CA_Atoms=CA_Atoms)
                cluster_label = kmean_labels_dict
                binmap = km_attention_map

            feature_dataframe = get_AA_features_dataframe(CA_Atoms=CA_Atoms)

            # TODO:
            # 1 creare la colonna AA_pos e indicizzare il dataframe
            # 2 introdurre le mappe binarie come argmenti papabili di edgelist1 ed edgelist2 ed edgelist3
            # 3 impostare in edgelist1 la mappa cdei contatti in edgelist2 la mappa delle posizioni in edgelist3 la mappa delle instabilità
            # 4 creare una funzione di plot comprensiva per ridurre il peso sul main
            # sum_up.plot_the_3D_chain(CA_Atoms=CA_Atoms)

            '''pos_x_networks = {n: (x, y) for n, x, y in zip(
                base_graph.nodes(), pca_df.PC1, pca_df.PC2)}

            netviz.draw_network(network_graph=base_graph,
                                pos=pos_x_networks,
                                clusters_color_group=cluster_label,
                                edge_color='contact_in_sequence',
                                edge_style='instability',
                                node_size='AA_Volume',
                                label=('bold', 5),
                                save_option=False)
            color_map = cluster_label
            netviz.plot_histogram_pca(percentage_var=percentage_compatibility,
                                      best_features=pca_components, protein_name=str(code), save_option=False)
            netviz.plot_pca_2d(pca_dataframe=pca_df, protein_name=str(code), best_features=pca_components,
                               percentage_var=percentage_compatibility, color_map=color_map, save_option=False)
            netviz.plot_pca_3d(pca_dataframe=pca_df, protein_name=str(code), best_features=pca_components,
                               percentage_var=percentage_compatibility, color_map=color_map, save_option=False)
            list_attr_node, _ = netly.get_node_atttribute_list(G=louvain_graph)
            print(list_attr_node)'''
            sum_up.plot_the_3D_chain(protein_name=code,
                                     CA_Atoms=CA_Atoms, node_colors=cluster_label)


if __name__ == '__main__':
    main()<|MERGE_RESOLUTION|>--- conflicted
+++ resolved
@@ -24,7 +24,7 @@
 from ProtACon.modules.on_network import (
     Collect_and_structure_data,
     kmeans_computing_and_results as km,
-    PCA_computing_and_results, 
+    PCA_computing_and_results,
     summarize_results_for_main as sum_up,
 )
 from ProtACon.modules.plot_functions import plot_heatmap
@@ -301,9 +301,9 @@
                             tot_amino_acid_df, tot_att_head_sum, \
                                 tot_att_to_aa, tot_head_att_align, \
                                 tot_layer_att_align, tot_max_head_att_align = \
-                                    manage_tot_ds.create(
-                                        n_layers, n_heads
-                                    )
+                                manage_tot_ds.create(
+                                    n_layers, n_heads
+                                )
 
                         # sum all the quantities
                         tot_amino_acid_df, tot_att_head_sum, tot_att_to_aa, \
@@ -366,7 +366,7 @@
                                 CA_Atoms=CA_Atoms,
                                 base_Graph=base_graph,
                                 resolution=resolution
-                            ) # can use edge_weights_combination = edge_weights
+                            )  # can use edge_weights_combination = edge_weights
 
                         contact_louv_att_align = compute_attention_alignment(
                             attention, louvain_attention_map*binary_contact_map
@@ -629,21 +629,15 @@
 
             # now select the kind of visualization
             if args.plot_type == 'chain3D':
-<<<<<<< HEAD
-                proximity_edges = Collect_and_structure_data.get_list_of_edges(CA_Atoms=CA_Atoms,
-                                                                               base_map=binary_contact_map,
-                                                                               type='int')
-                sum_up.plot_the_3D_chain(protein_name=code,
-                                         CA_Atoms=CA_Atoms, node_colors=color_map)
-
-=======
                 proximity_edges = \
                     Collect_and_structure_data.get_list_of_edges(
                         CA_Atoms=CA_Atoms,
                         base_map=binary_contact_map,
                         type='int'
                     )
->>>>>>> ba588d71
+                sum_up.plot_the_3D_chain(protein_name=code,
+                                         CA_Atoms=CA_Atoms, node_colors=color_map)
+
                 contact_edges = [(i, i + 1) for i in range(0, len(CA_Atoms)+1)]
                 netviz.plot_protein_chain_3D(
                     CA_Atoms=CA_Atoms,
