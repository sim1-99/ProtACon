--- conflicted
+++ resolved
@@ -8,18 +8,10 @@
       amino acid codes, and vice versa
     - the implementation of the AA-dataframe
     - the implementation of the CA_Atom class
-<<<<<<< HEAD
-    - functions for extracting information from ProtBert and from PDB objects
-    - a function to read .pdb files
-
-"""
-from pathlib import Path
-=======
     - funtions for extracting information from ProtBert and from PDB objects
     - a list with the twenty canonical amino acids
 """
 
->>>>>>> 82932845
 import random
 
 from Bio.PDB.PDBList import PDBList
@@ -333,9 +325,9 @@
                             residue.get_resname()]
                         ],
                         rcharge_density=dict_charge_density_Rgroups[
-                          dict_3_to_1[residue.get_resname()]
+                            dict_3_to_1[residue.get_resname()]
                         ],
-                     )
+                    )
                 )
                 break
             elif atom.get_name() == "CA":
@@ -818,6 +810,7 @@
 
     return reference_points
 
+
 def fetch_pdb_entries(
     min_length: int,
     max_length: int,
@@ -826,7 +819,7 @@
 ) -> list[str]:
     """
     Fetch PDB entries.
-    
+
     The query consists in returning proteins with a minimum and a maximum
     number of peptides in the structure. Keep only the number of results
     specified by n_results.
@@ -885,13 +878,13 @@
 
     # combine using bitwise operators (&, |, ~, etc)
     query = q_type & q_pdb_comp & q_min_length & q_max_length
-    
+
     if stricter_search:
         query = query & q_stricter
 
     random.seed(9)
     results = random.sample(list(query()), n_results)
-    
+
     return results
 
 
