--- conflicted
+++ resolved
@@ -824,13 +824,8 @@
     q_pdb_comp = (
         attrs.pdbx_database_status.pdb_format_compatible == "Y"
     )
-<<<<<<< HEAD
     q_min_length = attrs.rcsb_assembly_info.polymer_monomer_count >= min_length
     q_max_length = attrs.rcsb_assembly_info.polymer_monomer_count <= max_length
-=======
-    q_max_length = attrs.rcsb_assembly_info.polymer_monomer_count <= max_length
-    q_min_length = attrs.rcsb_assembly_info.polymer_monomer_count >= min_length
->>>>>>> fbdb481c
     q_stricter = AttributeQuery(
         attribute="struct_keywords.pdbx_keywords",
         operator="contains_words",
@@ -838,13 +833,8 @@
     )
 
     # combine using bitwise operators (&, |, ~, etc)
-<<<<<<< HEAD
     query = q_type & q_pdb_comp & q_min_length & q_max_length
     
-=======
-    query = q_type & q_pdb_comp & q_max_length & q_min_length
-
->>>>>>> fbdb481c
     if stricter_search:
         query = query & q_stricter
 
