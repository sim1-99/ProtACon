"""
Copyright (c) 2024 Simone Chiarella

Author: S. Chiarella

This module defines:
    - the dictionaries for translating from multiple letter to single letter
      amino acid codes, and vice versa
<<<<<<< HEAD
    - dictionaries containing the information about the amino acids
    - the building of the AA-dataframe
    - the implementation of the CA_Atom class
    - funtions for extracting information from ProtBert and from PDB objects
"""

__author__ = 'Simone Chiarella, Renato Eliasy'
__email__ = 'simone.chiarella@studio.unibo.it, renato.eliasy@studio.unibo.it'

import logging
from Bio.SeqUtils.ProtParamData import Flex, kd, hw, em, ja, DIWV
from Bio.SeqUtils.IsoelectricPoint import IsoelectricPoint
from Bio.SeqUtils.ProtParam import ProteinAnalysis
=======
    - a list with the twenty canonical amino acids
    - the implementation of the CA_Atom class
    - functions for extracting information from ProtBert and from PDB objects

"""
import random

>>>>>>> 26f7e566
from Bio.PDB.Structure import Structure
from rcsbsearchapi import rcsb_attributes as attrs  # type: ignore
from rcsbsearchapi.search import AttributeQuery  # type: ignore
from transformers import BertModel, BertTokenizer  # type: ignore
import torch
<<<<<<< HEAD
import pandas as pd
import numpy as np
=======

from ProtACon.modules.utils import Logger

>>>>>>> 26f7e566

dict_1_to_3 = {
    "A": ["ALA", "Alanine"],
    "R": ["ARG", "Arginine"],
    "N": ["ASN", "Asparagine"],
    "D": ["ASP", "Aspartic Acid"],
    "C": ["CYS", "Cysteine"],
    "Q": ["GLN", "Glutamine"],
    "E": ["GLU", "Glutamic Acid"],
    "G": ["GLY", "Glycine"],
    "H": ["HIS", "Histidine"],
    "I": ["ILE", "Isoleucine"],
    "L": ["LEU", "Leucine"],
    "K": ["LYS", "Lysine"],
    "M": ["MET", "Methionine"],
    "F": ["PHE", "Phenylalanine"],
    "P": ["PRO", "Proline"],
    "S": ["SER", "Serine"],
    "T": ["THR", "Threonine"],
    "W": ["TRP", "Tryptophan"],
    "Y": ["TYR", "Tyrosine"],
    "V": ["VAL", "Valine"],
}

dict_3_to_1 = {
    "ALA": "A",
    "ARG": "R",
    "ASN": "N",
    "ASP": "D",
    "CYS": "C",
    "GLN": "Q",
    "GLU": "E",
    "GLY": "G",
    "HIS": "H",
    "ILE": "I",
    "LEU": "L",
    "LYS": "K",
    "MET": "M",
    "PHE": "F",
    "PRO": "P",
    "SER": "S",
    "THR": "T",
    "TRP": "W",
    "TYR": "Y",
    "VAL": "V",
}

<<<<<<< HEAD
dict_hydropathy_kyte_doolittle = {  # the same as kd of Bio.SeqUtils.ProtParamData
    "A": 1.8,
    "R": -4.5,
    "N": -3.5,
    "D": -3.5,
    "C": 2.5,
    "Q": -3.5,
    "E": -3.5,
    "G": -0.4,
    "H": -3.2,
    "I": 4.5,
    "L": 3.8,
    "K": -3.9,
    "M": 1.9,
    "F": 2.8,
    "P": -1.6,
    "S": -0.8,
    "T": -0.7,
    "W": -0.9,
    "Y": -1.3,
    "V": 4.2
}

dict_AA_charge = {
    "A": 0,   # (neutral)
    "R": 1,   # (positively charged)
    "N": 0,
    "D": -1,  # (negatively charged)
    "C": 0,
    "Q": 0,
    "E": -1,
    "G": 0,
    "H": 0,
    "I": 0,
    "L": 0,
    "K": 1,
    "M": 0,
    "F": 0,
    "P": 0,
    "S": 0,
    "T": 0,
    "W": 0,
    "Y": 0,
    "V": 0
}

# Values are approximate and in cubic angstroms (Å^3)
dict_AA_volumes = {
    "A": 88.6,
    "R": 173.4,
    "N": 114.1,
    "D": 111.1,
    "C": 108.5,
    "Q": 143.8,
    "E": 138.4,
    "G": 60.1,
    "H": 153.2,
    "I": 166.7,
    "L": 166.7,
    "K": 168.6,
    "M": 162.9,
    "F": 189.9,
    "P": 112.7,
    "S": 89.0,
    "T": 116.1,
    "W": 227.8,
    "Y": 193.6,
    "V": 140.0
}

dict_AA_PH = {
    'A': 6.01,
    'R': 10.76,
    'N': 5.41,
    'D': 2.77,
    'C': 5.07,
    'Q': 5.65,
    'E': 3.22,
    'G': 5.97,
    'H': 7.59,
    'I': 6.02,
    'L': 5.98,
    'K': 9.74,
    'M': 5.74,
    'F': 5.48,
    'P': 6.30,
    'S': 5.68,
    'T': 5.60,
    'W': 5.89,
    'Y': 5.66,
    'V': 5.96
}

dict_charge_density_Rgroups = {  # considering only the volume occupied by the Rgroup
    'A': 0.0,
    'R': 8.8261253309797,  # provided in mA/Å^3
    'N': 0.0,
    'D': -19.607843137254903,
    'C': 0.0,
    'Q': 0.0,
    'E': -12.771392081736908,
    'G': 0.0,
    'H': 0.0,
    'I': 0.0,
    'L': 0.0,
    'K': 9.216589861751151,
    'M': 0.0,
    'F': 0.0,
    'P': 0.0,
    'S': 0.0,
    'T': 0.0,
    'W': 0.0,
    'Y': 0.0,
    'V': 0.0
}

dict_charge_density = {  # considering the whole volume of the amino acid
    'A': 0.0,
    'R': 5.767,  # provided in mA/Å^3
    'N': 0.0,
    'D': -9.0009,
    'C': 0.0,
    'Q': 0.0,
    'E': -7.2254,
    'G': 0.0,
    'H': 0.0,
    'I': 0.0,
    'L': 0.0,
    'K': 5.9312,
    'M': 0.0,
    'F': 0.0,
    'P': 0.0,
    'S': 0.0,
    'T': 0.0,
    'W': 0.0,
    'Y': 0.0,
    'V': 0.0
}
=======
all_amino_acids = [
    "A", "C", "D", "E", "F", "G", "H", "I", "K", "L", "M", "N", "P", "Q", "R",
    "S", "T", "V", "W", "Y"
]

log = Logger("cheesecake").get_logger()
>>>>>>> 26f7e566


class CA_Atom:
    """A class to represent the CA atoms of the residues."""

    def __init__(
        self,
        name: str,
        idx: int,
        coords: list[float],
<<<<<<< HEAD
        hydropathy: float,
        volume: float,
        charge_density: float,
        Rcharge_density: float,
        aa_ph: float
=======
>>>>>>> 26f7e566
    ):
        """
        Contructor of the class.

        Parameters
        ----------
        name : str
            The amino acid of the residue.
        idx : int
            The position of the residue along the chain.
        coords : list[float]
<<<<<<< HEAD
            x-, y- and z- coordinates of the CA atom of the amino acid
        hydropathy : float
            hydropathy value by Kyte and Doolittle hydrophobicity(+)/hydrophilicity(-)
        volume : float
            volume of the AA in cubic angstroms (Å^3)
        charge_density : float
            charge density of the AA in mA/Å^3, assuming the whole volume of the AA and an uniform distribution of the charge
        Rcharge_density : float
            charge density of the AA in mA/Å^3, assuming only the volume occupied by the Rgroup and an uniform distribution of the charge
        charge : float
            charge of the AA in elementary charges
        aa_ph : float
            pH of the amino acid
=======
            The x-, y- and z- coordinates of the CA atom of the residue.

>>>>>>> 26f7e566
        """
        self.name = name
        self.idx = idx
        self.coords = coords
        self.hydropathy = hydropathy
        self.volume = volume
        self.charge_density = charge_density
        self.Rcharge_density = Rcharge_density
        self.charge = charge_density*volume
        self.aa_ph = aa_ph


def extract_CA_Atoms(
    structure: Structure,
) -> tuple[CA_Atom, ...]:
    """
    Extract the CA atoms from the peptide chain and put them in a tuple as
    CA_Atom objects.

    Parameters
    ----------
    structure : Bio.PDB.Structure.Structure
        The object containing information about each atom of the peptide chain.

    Returns
    -------
    CA_Atoms_tuple : tuple[CA_Atom, ...]

    """
    chains = structure[0].get_list()
    chain = chains[0]
    log.logger.info(f"Taking chain: [purple]{chain.get_id()}")

    residues = chain.get_list()
    CA_Atoms_list = []

    for residue_idx, residue in enumerate(residues):
        for atom in residue:
<<<<<<< HEAD
            if (atom.get_name() == "CA" and
                    residue.get_resname() in dict_3_to_1):
                CA_Atoms_list.append(CA_Atom(
                    name=dict_3_to_1[residue.get_resname()],
                    idx=residue_idx,
                    coords=atom.get_coord(),
                    hydropathy=dict_hydropathy_kyte_doolittle[dict_3_to_1[residue.get_resname(  # change with Bio.SeqUtils.ProtParamData
                    )]],
                    charge_density=dict_charge_density[dict_3_to_1[residue.get_resname(
                    )]],
                    volume=dict_AA_volumes[dict_3_to_1[residue.get_resname()]],
                    # change with Bio.SeqUtils.ProtParamData iso ph
                    aa_ph=dict_AA_PH[dict_3_to_1[residue.get_resname()]],
                    Rcharge_density=dict_charge_density_Rgroups[dict_3_to_1[residue.get_resname()]])

=======
            if (
                atom.get_name() == "CA" and
                residue.get_resname() in dict_3_to_1
            ):
                CA_Atoms_list.append(
                    CA_Atom(
                        name=dict_3_to_1[residue.get_resname()],
                        idx=residue_idx,
                        coords=atom.get_coord()
                    )
>>>>>>> 26f7e566
                )
                break
            elif atom.get_name() == "CA":
                log.logger.info(
                    f"Found and discarded ligand in position: {residue_idx}"
                )
    CA_Atoms_tuple = tuple(CA_Atoms_list)

    return CA_Atoms_tuple


<<<<<<< HEAD
def local_flexibility(CA_Atoms: tuple[CA_Atom, ...]
                      ) -> tuple[float, ...]:  # return the specific calcula for a window of size 9
    """
    Since the biopython repository doesn't solve the issue on the flexibility,
    we have to correct and reintroduce the method from scratches
    we handle the borders putting them to 0

    Parameters
    ----------
    protein_sequence : str
        sequence of amino acids

    Returns
    -------
    flexibility : tuple(float, ...)
        tuple containing the flexibility of the amino acids in the protein sequence
    """
    protein_sequence = ''.join([AA.name for AA in CA_Atoms])
    protein_sequence_ns = str(protein_sequence.replace(' ', '')).upper()
    flexibilities = Flex
    window_size = 9
    weights = [0.25, 0.4375, 0.625, 0.8125, 1]
    scores = []

    for i in range(len(protein_sequence_ns) - window_size + 1):
        subsequence = protein_sequence_ns[i: i + window_size]
        score = 0.0

        for j in range(window_size // 2):
            front = subsequence[j]
            back = subsequence[window_size - j - 1]
            score += (flexibilities[front] + flexibilities[back]) * weights[j]

        middle = subsequence[window_size // 2]
        score += flexibilities[middle]

        scores.append(score / 5.25)

    # since the first and last 4 are not computed in the score count:
    border_handle = [0, 0, 0, 0]
    AA_flexibilities = border_handle + scores + border_handle

    if len(AA_flexibilities) != len(protein_sequence_ns):
        raise Exception('something wrong in the calculus of flexibilities')
    else:
        return tuple(AA_flexibilities)


def local_iso_PH(CA_Atoms: tuple[CA_Atom, ...],
                 handle_border: str = 'duet'
                 ) -> tuple[float, ...]:
    '''
    it perform a computation on protein sequence, introducing the isoelectric point of a triplet of amminoacids
    since the mean distance between amminoacids in sequence is about half the range of interaction of 7Angstrom

    Parameters:
    -----------
    protein_sequence: str
        the sequence of protein from which take the subsequence
    handle_border: str
        a parameter of control to choose the way to handle border: it can be 
        - 'zero' to set to 0.0 the borders
        - 'same' to extend the original sequence for 1 seat each end with the same terminal aa
        - 'mirror' to mirroring the next aa in sequence from the other end
        - 'duet' to consider a duet formed only by the first and second or the last and last minus one

    Returns:
    --------
    tuple[float, ...] 
        the iso electric point of the triplet of amminoacids along the sequence
    '''

    protein_sequence_ns = ''.join([AA.name for AA in CA_Atoms])
    protein_sequence = [str(el) for el in protein_sequence_ns]
    win_size = 3
    iso_points = []
    initial = protein_sequence_ns[0]
    finale = protein_sequence_ns[-1]
    second = protein_sequence_ns[1]
    penultimate = protein_sequence_ns[-2]
    if handle_border.lower() == 'same':
        protein_sequence_ns = [initial] + protein_sequence_ns + [finale]
    elif handle_border.lower() == 'mirror':
        protein_sequence_ns = [second] + protein_sequence_ns + [penultimate]

    for i in range(len(protein_sequence_ns) - win_size + 1):
        subsequence = protein_sequence_ns[i: i + win_size]
        iso_points.append(IsoelectricPoint(subsequence).pi())
    if handle_border == 'zero':
        iso_points = [0.0] + iso_points + [0.0]
    elif handle_border.lower() == 'duet':
        first_calculate = IsoelectricPoint(protein_sequence[:2])
        last_calculate = IsoelectricPoint(protein_sequence[-2:])
        iso_points = [first_calculate.pi()] + iso_points + \
            [last_calculate.pi()]
    return tuple(iso_points)


def local_charge(CA_Atoms: tuple[CA_Atom, ...],
                 handle_border: str = 'same'
                 ) -> tuple[float, ...]:
    """
    it gave a float number considering the sum of absolute charges in the triplet of AAs 
    Parameters:
    -----------
    protein_sequence: str
        the sequence of protein from which take the subsequence
    handle_border: str
        a parameter of control to choose the way to handle border: it can be 
        - 'same' to extend the original sequence for 1 seat each end with the same terminal aa
        - 'mirror' to mirroring the next aa in sequence from the other end
        - 'duet' to consider a duet formed only by the first and second or the last and last minus one

    Returns:
    --------
    tuple[float, ...] 
        the summed absolute charge of the triplet of amminoacids along the sequence
    """
    protein_sequence = ''.join([AA.name for AA in CA_Atoms])
    protein_sequence_ns = str(protein_sequence.replace(' ', '')).upper()
    win_size = 3
    summed_charges = []
    initial = protein_sequence_ns[0]
    finale = protein_sequence_ns[-1]
    second = protein_sequence_ns[1]
    penultimate = protein_sequence_ns[-2]
    if handle_border.lower() == 'same':
        protein_sequence_ns = [initial] + protein_sequence_ns + [finale]
    elif handle_border.lower() == 'mirror':
        protein_sequence_ns = [second] + protein_sequence_ns + [penultimate]
    for i in range(len(protein_sequence_ns) - win_size + 1):
        subsequence = protein_sequence_ns[i: i + win_size]
        summed_charges.append(
            sum([abs(dict_AA_charge[aa]) for aa in subsequence]))
    if handle_border == 'duet':
        first_calculate = sum([abs(dict_AA_charge[aa])
                              for aa in protein_sequence[:2]])
        last_calculate = sum([abs(dict_AA_charge[aa])
                             for aa in protein_sequence[-2:]])
        summed_charges = [first_calculate] + summed_charges + [last_calculate]
    return tuple(summed_charges)


def secondary_structure_index(amminoacid_name: str) -> int:
    """
    Return the index of the secondary structure of the amminoacid
    """

    is_helix = 'VIYFWL'
    is_turn = 'NPGS'
    is_sheet = 'EMAL'
    if len(amminoacid_name) != 1:
        raise ValueError('The name of amminoacids must be a one-value-letter')
    else:
        amminoacid_name = amminoacid_name.upper()
        if amminoacid_name in is_helix:
            return 1
        elif amminoacid_name in is_turn:
            return 2
        elif amminoacid_name in is_sheet:
            return 3
        else:
            return 0  # for undefined structure


def aromaticity_indicization(name_of_amminoacids: str) -> int:
    """
    Parametrization of the aromaticity of an amminoacids:

    Parameters:
    -----------
    name_of_amminoacids : str
        the name of the amminoacid

    Returns:
    --------
    int
        1 if the amminoacid contain an aromatic ring, 
        0 otherwise
    """
    aas_aromatics = 'YVF'
    if len(name_of_amminoacids) != 1:
        raise ValueError('The name of amminoacids must be a one-value-letter')
    else:
        if name_of_amminoacids.upper() in aas_aromatics:
            return 1
        else:
            return 0


def human_essentiality(amminoacid_name: str) -> float:
    """
    Parametrize the essentiality of the amminoacid for human POV

    Parameters:
    -----------
    amminoacid_name : str
        the name of the amminoacid

    Returns:
    --------
    float
        the essentiality of the amminoacid:
        - (-1) if not essential
        - (0) if conditionally essential
        - (1) if essential
    """
    is_essential = 'VLIRFTMKWH'
    is_conditional = 'YRCQGP'
    is_not_essential = 'NSADE'
    if len(amminoacid_name) != 1:
        raise ValueError('The name of amminoacids must be a one-value-letter')
    else:
        amminoacid_name = amminoacid_name.upper()
        if amminoacid_name in is_essential:
            return 1.0
        elif amminoacid_name in is_conditional:
            return 0.0
        elif amminoacid_name in is_not_essential:
            return -1.0
        else:
            return np.nan


# NOTE add website documentation
def web_group_classification(amminoacid_name: str) -> int:
    """
    Parametrization of the classification of amminoacids following the web licterature:

    Parameters: 
    -----------
    amminoacid_name : str
        the name of the amminoacid

    Returns:
    --------
    int
        the classification of the amminoacid
    """
    web_groups = {
        'A': 'G1', 'L': 'G1', 'I': 'G1', 'V': 'G1', 'P': 'G1', 'M': 'G1', 'F': 'G1', 'W': 'G1',
        'S': 'G2', 'T': 'G2', 'Y': 'G2', 'N': 'G2', 'Q': 'G2', 'C': 'G2', 'G': 'G2',
        'K': 'G3', 'H': 'G3', 'R': 'G3',
        'D': 'G4', 'E': 'G4'
    }
    if len(amminoacid_name) != 1:
        raise ValueError('The name of amminoacids must be a one-value-letter')
    else:
        if web_groups[amminoacid_name] == 'G1':
            return 1
        elif web_groups[amminoacid_name] == 'G2':
            return 2
        elif web_groups[amminoacid_name] == 'G3':
            return 3
        elif web_groups[amminoacid_name] == 'G4':
            return 4
    pass


def assign_color_to(discrete_list_of: list,
                    set_of_elements: set = None,
                    case_sensitive: bool = False
                    ) -> dict | bool:
    """
    consider the possibility to have a list of almost 10 different color you can use to map the dicrete
    set of values, also avaiable for strings, to build a dictionary from whiic convert the string into a color

    Parameters:
    -----------
    discrete_list_of : list
        the list of discrete values to be converted in color
    set_of_elements : set 
        the set of elements to be considered for the color mapping, if not provided the set is built from the list
    case_sensitive : bool
        a parameter to control if the mapping is case sensitive or not
    Returns:
    --------
    color_dictionary : dict
        the dictionary containing the mapping of the discrete values to the colors
        in the format 
        {element1 : 'red',
        element2 : 'blue',
        element3 : 'green',...}
    """
    if set_of_elements == None:
        set_of_elements = set(discrete_list_of)
    if not case_sensitive:
        set_of_elements = set([el.upper()
                              for el in set_of_elements if isinstance(el, str)])
    if len(set_of_elements) > 10:
        return False
    color_list = ['red', 'blue', 'green', 'yellow',
                  'orange', 'purple', 'pink', 'brown', 'black', 'grey']

    color_dictionary = dict(zip(set_of_elements, color_list))
    return color_dictionary


def get_AA_features_dataframe(CA_Atoms: tuple[CA_Atom, ...]
                              ) -> pd.DataFrame:
    """
    Build a DataFrame containing the features of the amino acids.

    The DataFrame contains the following columns:
    - 'AA_Name': name of the amino acid
    - 'AA_Coords': x-, y- and z- coordinates of the CA atom of the amino acid
    - 'AA_Hydropathy': hydropathy value by Kyte and Doolittle hydrophobicity(+)/hydrophilicity(-)
    - 'AA_Volume': volume of the AA in cubic angstroms (Å^3)
    - 'AA_Charge_density': charge density of the AA in mA/Å^3, assuming the whole volume of the AA and an uniform distribution of the charge
    - 'AA_Rcharge_density': charge density of the AA in mA/Å^3, assuming only the volume occupied by the Rgroup and an uniform distribution of the charge
    - 'AA_Charge': charge of the AA in elementary charges
    - 'AA_localCharge' : the carge of a local triplet of amminoacids
    - 'AA_PH': pH of the amino acid
    - 'AA_isoPH': isoelectric point of the amino acid
    - 'AA_local_isoPH: the isoelectric point of central amminoacid considering a window_size of 3
    - 'AA_Hydrophilicity': hydrophilicity value of the amino acid
    - 'AA_Surface_accessibility': surface accessibility of the amino acid
    - 'AA_ja_transfer_energy_scale': transfer energy scale of the amino acid
    - 'AA_self_Flex': flexibility of the amino acid
    - 'AA_local_flexibility': local flexibility of the amino acid
    - 'AA_secondary_structure': index of the secondary structure of the amino acid
    - 'AA_aromaticity': aromaticity of the amino acid
    - 'AA_human_essentiality': essentiality of the amino acid
    - 'AA_web_group': group classification of the amino acid


    Parameters
    ----------
    CA_Atoms : tuple[CA_Atom, ...]
        the tuple of residual objs collected in CA_Atom objs

    Returns
    -------
    AA_features_dataframe : pd.DataFrame

    """
    protein_sequence_no_space = ''.join(AA.name for AA in CA_Atoms)
    flexibilities = local_flexibility(protein_sequence_no_space)
    local_isoPH = local_iso_PH(CA_Atoms=CA_Atoms, handle_border='same')
    local_charges = local_charge(CA_Atoms=CA_Atoms, handle_border='same')

    data = {                                        # dictionary to build the DataFrame
        'AA_Name': [AA.name for AA in CA_Atoms],
        'AA_Coords': [AA.coords for AA in CA_Atoms],
        'AA_Hydropathy': [AA.hydropathy for AA in CA_Atoms],
        'AA_Volume': [AA.volume for AA in CA_Atoms],
        'AA_Charge_Density': [AA.charge_density for AA in CA_Atoms],
        'AA_Rcharge_density': [AA.Rcharge_density for AA in CA_Atoms],
        'AA_Charge': [AA.charge for AA in CA_Atoms],
        'AA_local_Charge': [charge for charge in local_charges],
        'AA_PH': [AA.aa_ph for AA in CA_Atoms],
        'AA_isoPH': [IsoelectricPoint(AA.name).pi() for AA in CA_Atoms],
        'AA_local_isoPH': [localPH for localPH in local_isoPH],
        'AA_Hydrophilicity': [hw[AA.name] for AA in CA_Atoms],
        'AA_Surface_accessibility': [em[AA.name] for AA in CA_Atoms],
        'AA_ja_transfer_energy_scale': [ja[AA.name] for AA in CA_Atoms],
        'AA_self_Flex': [Flex[AA.name] for AA in CA_Atoms],
        'AA_local_flexibility': [AA_flex for AA_flex in flexibilities],
        'AA_secondary_structure': [secondary_structure_index(AA.name) for AA in CA_Atoms],
        'AA_aromaticity': [aromaticity_indicization(AA.name) for AA in CA_Atoms],
        'AA_human_essentiality': [human_essentiality(AA.name) for AA in CA_Atoms],
        'AA_web_group': [web_group_classification(AA.name) for AA in CA_Atoms]
    }

    AA_features_dataframe = pd.DataFrame(
        data, index=[AA.idx for AA in CA_Atoms])

    return AA_features_dataframe


def protein_reference_point(CA_Atoms: tuple[CA_Atom, ...]
                            ) -> dict:
    """
    Calculate the reference point of the specific protein, get information from ProteinAnalysis of BioPython libs
    Parameters
    ----------
    protein_sequence : str
        sequence of amino acids

    Returns
    -------
    reference_point : dict
        dictionary containing the reference point of the protein:
        - 'molecular_weight': float
        - 'aromaticity': float
        - 'instability_index': float
        - 'flexibility': float
        - 'isoelectric_point': float
        - 'mono isotopic' : bool
        - 'gravy' : float
        - 'secondary_structure_inclination' : dict of floats


    """
    protein_sequence = ''.join([AA.name for AA in CA_Atoms])
    protein_sequence_ns = str(protein_sequence.replace(' ', ''))
    protein = ProteinAnalysis(protein_sequence_ns.upper())
    reference_points = {
        'molecular_weight': protein.molecular_weight(),
        'aromaticity': protein.aromaticity(),
        'instability_index': protein.instability_index(),
        'flexibility': protein.flexibility(),
        'isoelectric_point': protein.isoelectric_point(),
        'mono isotopic': protein.monoisotopic(),
        'gravy': protein.gravy(),
        'secondary_structure_inclination': {
            'Helix_propensity': protein.secondary_structure_fraction()[0],
            'Turn_propensity': protein.secondary_structure_fraction()[1],
            'Sheet_propensity': protein.secondary_structure_fraction()[2]
        }

    }
    return reference_points
=======
def fetch_pdb_entries(
    max_length: int,
    n_results: int,
    stricter_search: bool = False,
) -> list[str]:
    """
    Fetch PDB entries based on returning proteins, and on the maximum number of
    peptides in the structure. Keep only the number of results specified by
    n_results.

    Parameters
    ----------
    max_length : int
        The maximum number of peptides in the structure.
    n_results : int
        The number of results to keep.
    strict_proteins : bool = False
        If True, the search will exlude enzymes, transporters, inhibitors, etc.

    Returns
    -------
    results : list[str]
        The list of PDB IDs.

    """

    """q_keywords = [
        AttributeQuery(
            attribute="struct_keywords.pdbx_keywords",
            operator="contains_words",
            negation=True,
            value=f'"{word}"'
        ) for word in exclude_words
    ]

    q_title = [
        TextQuery(
            attribute="struct_title",
            operator="contains_words",
            negation=True,
            value=f'"{word}"'
        ) for word in exclude_words
    ]
    """
    # create terminals for each query

    q_type = (
        attrs.rcsb_entry_info.selected_polymer_entity_types == "Protein (only)"
    )
    q_pdb_comp = (
        attrs.pdbx_database_status.pdb_format_compatible == "Y"
    )
    q_length = attrs.rcsb_assembly_info.polymer_monomer_count <= max_length
    q_stricter = AttributeQuery(
        attribute="struct_keywords.pdbx_keywords",
        operator="contains_words",
        value="PROTEIN"
    )

    # combine using bitwise operators (&, |, ~, etc)
    query = q_type & q_pdb_comp & q_length
    
    if stricter_search:
        query = query & q_stricter

    random.seed(9)
    results = random.sample(list(query()), n_results)
    
    return results
>>>>>>> 26f7e566


def get_model_structure(
    attention: tuple[torch.Tensor, ...],
) -> tuple[
    int,
    int,
]:
    """
    Return the number of heads and the number of layers of ProtBert.

    Parameters
    ----------
    attention : tuple[torch.Tensor, ...]
        The attention from the model, either "raw" or cleared of the attention
        relative to tokens [CLS] and [SEP].

    Returns
    -------
    number_of_heads : int
        The number of heads of ProtBert.
    number_of_layers : int
        The number of layers of ProtBert.

    """
    layer_structure = attention[0].shape
    if len(layer_structure) == 4:  # i.e., in case of raw_attention
        number_of_heads = layer_structure[1]
    elif len(layer_structure) == 3:  # i.e., in case of "cleared" attention
        number_of_heads = layer_structure[0]
    number_of_layers = len(attention)

    return (
        number_of_heads,
        number_of_layers,
    )


def get_sequence_to_tokenize(
    CA_Atoms: tuple[CA_Atom, ...],
) -> str:
    """
    Return a string of the residues in a format suitable for tokenization.

    Take the name attribute of the CA_Atom objects in the tuple, translate it
    from multiple letter to single letter amino acid codes and append them to a
    single string, ready to be tokenized.

    Parameters
    ----------
    CA_Atoms : tuple[CA_Atom, ...]

    Returns
    -------
    sequence : str
        The sequence of residues.

    """
    sequence = ""
    for atom in CA_Atoms:
        sequence = sequence + atom.name + " "

    return sequence


def load_model(
    model_name: str,
) -> tuple[
    BertModel,
    BertTokenizer,
]:
    """
    Load the model and the tokenizer specified by model_name.

    Parameters
    ----------
    model_name : str

    Returns
    -------
    model : BertModel
    tokenizer : BertTokenizer

    """
    model = BertModel.from_pretrained(
        model_name, output_attentions=True, attn_implementation="eager"
    )
    tokenizer = BertTokenizer.from_pretrained(
        model_name, do_lower_case=False
    )

    return (
        model,
        tokenizer,
    )<|MERGE_RESOLUTION|>--- conflicted
+++ resolved
@@ -1,47 +1,32 @@
 """
 Copyright (c) 2024 Simone Chiarella
 
-Author: S. Chiarella
+Author: S. Chiarella, R. Eliasy
 
 This module defines:
     - the dictionaries for translating from multiple letter to single letter
       amino acid codes, and vice versa
-<<<<<<< HEAD
-    - dictionaries containing the information about the amino acids
     - the building of the AA-dataframe
     - the implementation of the CA_Atom class
     - funtions for extracting information from ProtBert and from PDB objects
+    - a list with the twenty canonical amino acids
 """
 
-__author__ = 'Simone Chiarella, Renato Eliasy'
-__email__ = 'simone.chiarella@studio.unibo.it, renato.eliasy@studio.unibo.it'
-
-import logging
-from Bio.SeqUtils.ProtParamData import Flex, kd, hw, em, ja, DIWV
+import random
+
+from Bio.PDB.Structure import Structure
 from Bio.SeqUtils.IsoelectricPoint import IsoelectricPoint
 from Bio.SeqUtils.ProtParam import ProteinAnalysis
-=======
-    - a list with the twenty canonical amino acids
-    - the implementation of the CA_Atom class
-    - functions for extracting information from ProtBert and from PDB objects
-
-"""
-import random
-
->>>>>>> 26f7e566
-from Bio.PDB.Structure import Structure
+from Bio.SeqUtils.ProtParamData import Flex, kd, hw, em, ja, DIWV
 from rcsbsearchapi import rcsb_attributes as attrs  # type: ignore
 from rcsbsearchapi.search import AttributeQuery  # type: ignore
 from transformers import BertModel, BertTokenizer  # type: ignore
+import numpy as np
+import pandas as pd
 import torch
-<<<<<<< HEAD
-import pandas as pd
-import numpy as np
-=======
 
 from ProtACon.modules.utils import Logger
 
->>>>>>> 26f7e566
 
 dict_1_to_3 = {
     "A": ["ALA", "Alanine"],
@@ -89,7 +74,6 @@
     "VAL": "V",
 }
 
-<<<<<<< HEAD
 dict_hydropathy_kyte_doolittle = {  # the same as kd of Bio.SeqUtils.ProtParamData
     "A": 1.8,
     "R": -4.5,
@@ -228,14 +212,13 @@
     'Y': 0.0,
     'V': 0.0
 }
-=======
+
 all_amino_acids = [
     "A", "C", "D", "E", "F", "G", "H", "I", "K", "L", "M", "N", "P", "Q", "R",
     "S", "T", "V", "W", "Y"
 ]
 
 log = Logger("cheesecake").get_logger()
->>>>>>> 26f7e566
 
 
 class CA_Atom:
@@ -246,14 +229,11 @@
         name: str,
         idx: int,
         coords: list[float],
-<<<<<<< HEAD
         hydropathy: float,
         volume: float,
         charge_density: float,
-        Rcharge_density: float,
+        rcharge_density: float,
         aa_ph: float
-=======
->>>>>>> 26f7e566
     ):
         """
         Contructor of the class.
@@ -265,24 +245,23 @@
         idx : int
             The position of the residue along the chain.
         coords : list[float]
-<<<<<<< HEAD
-            x-, y- and z- coordinates of the CA atom of the amino acid
+            The x-, y- and z- coordinates of the CA atom of the residue.
         hydropathy : float
-            hydropathy value by Kyte and Doolittle hydrophobicity(+)/hydrophilicity(-)
+            The hydropathy value by Kyte and Doolittle hydrophobicity(+)/
+            hydrophilicity(-).
         volume : float
-            volume of the AA in cubic angstroms (Å^3)
+            The volume of the AA in cubic Angstroms (Å^3).
         charge_density : float
-            charge density of the AA in mA/Å^3, assuming the whole volume of the AA and an uniform distribution of the charge
-        Rcharge_density : float
-            charge density of the AA in mA/Å^3, assuming only the volume occupied by the Rgroup and an uniform distribution of the charge
+            The charge density of the AA in mA/Å^3, assuming the whole volume
+            of the AA and a uniform distribution of the charge.
+        rcharge_density : float
+            The charge density of the AA in mA/Å^3, assuming only the volume
+            occupied by the Rgroup and a uniform distribution of the charge.
         charge : float
-            charge of the AA in elementary charges
+            The charge of the AA in elementary charges.
         aa_ph : float
-            pH of the amino acid
-=======
-            The x-, y- and z- coordinates of the CA atom of the residue.
-
->>>>>>> 26f7e566
+            The pH of the amino acid.
+
         """
         self.name = name
         self.idx = idx
@@ -290,7 +269,7 @@
         self.hydropathy = hydropathy
         self.volume = volume
         self.charge_density = charge_density
-        self.Rcharge_density = Rcharge_density
+        self.rcharge_density = rcharge_density
         self.charge = charge_density*volume
         self.aa_ph = aa_ph
 
@@ -321,23 +300,6 @@
 
     for residue_idx, residue in enumerate(residues):
         for atom in residue:
-<<<<<<< HEAD
-            if (atom.get_name() == "CA" and
-                    residue.get_resname() in dict_3_to_1):
-                CA_Atoms_list.append(CA_Atom(
-                    name=dict_3_to_1[residue.get_resname()],
-                    idx=residue_idx,
-                    coords=atom.get_coord(),
-                    hydropathy=dict_hydropathy_kyte_doolittle[dict_3_to_1[residue.get_resname(  # change with Bio.SeqUtils.ProtParamData
-                    )]],
-                    charge_density=dict_charge_density[dict_3_to_1[residue.get_resname(
-                    )]],
-                    volume=dict_AA_volumes[dict_3_to_1[residue.get_resname()]],
-                    # change with Bio.SeqUtils.ProtParamData iso ph
-                    aa_ph=dict_AA_PH[dict_3_to_1[residue.get_resname()]],
-                    Rcharge_density=dict_charge_density_Rgroups[dict_3_to_1[residue.get_resname()]])
-
-=======
             if (
                 atom.get_name() == "CA" and
                 residue.get_resname() in dict_3_to_1
@@ -346,9 +308,23 @@
                     CA_Atom(
                         name=dict_3_to_1[residue.get_resname()],
                         idx=residue_idx,
-                        coords=atom.get_coord()
-                    )
->>>>>>> 26f7e566
+                        coords=atom.get_coord(),
+                        hydropathy=dict_hydropathy_kyte_doolittle[
+                            dict_3_to_1[residue.get_resname()]
+                        ],
+                        charge_density=dict_charge_density[
+                            dict_3_to_1[residue.get_resname()]
+                        ],
+                        volume=dict_AA_volumes[
+                            dict_3_to_1[residue.get_resname()]
+                        ],
+                        aa_ph=dict_AA_PH[dict_3_to_1[
+                            residue.get_resname()]
+                        ],
+                        rcharge_density=dict_charge_density_Rgroups[
+                          dict_3_to_1[residue.get_resname()]
+                        ],
+                     )
                 )
                 break
             elif atom.get_name() == "CA":
@@ -360,23 +336,23 @@
     return CA_Atoms_tuple
 
 
-<<<<<<< HEAD
-def local_flexibility(CA_Atoms: tuple[CA_Atom, ...]
-                      ) -> tuple[float, ...]:  # return the specific calcula for a window of size 9
-    """
-    Since the biopython repository doesn't solve the issue on the flexibility,
-    we have to correct and reintroduce the method from scratches
-    we handle the borders putting them to 0
+def local_flexibility(
+    CA_Atoms: tuple[CA_Atom, ...]
+) -> tuple[float, ...]:  # return the specific calcula for a window of size 9
+    """
+    Since Biopython doesn't solve the issue on the flexibility, we reintroduce
+    the method from scratches. We handle the borders putting them to 0.
 
     Parameters
     ----------
     protein_sequence : str
-        sequence of amino acids
+        The sequence of residues
 
     Returns
     -------
     flexibility : tuple(float, ...)
-        tuple containing the flexibility of the amino acids in the protein sequence
+        The tuple containing the flexibility of the residues in the sequence.
+
     """
     protein_sequence = ''.join([AA.name for AA in CA_Atoms])
     protein_sequence_ns = str(protein_sequence.replace(' ', '')).upper()
@@ -409,10 +385,11 @@
         return tuple(AA_flexibilities)
 
 
-def local_iso_PH(CA_Atoms: tuple[CA_Atom, ...],
-                 handle_border: str = 'duet'
-                 ) -> tuple[float, ...]:
-    '''
+def local_iso_PH(
+    CA_Atoms: tuple[CA_Atom, ...],
+    handle_border: str = 'duet',
+) -> tuple[float, ...]:
+    """
     it perform a computation on protein sequence, introducing the isoelectric point of a triplet of amminoacids
     since the mean distance between amminoacids in sequence is about half the range of interaction of 7Angstrom
 
@@ -431,7 +408,8 @@
     --------
     tuple[float, ...] 
         the iso electric point of the triplet of amminoacids along the sequence
-    '''
+
+    """
 
     protein_sequence_ns = ''.join([AA.name for AA in CA_Atoms])
     protein_sequence = [str(el) for el in protein_sequence_ns]
@@ -459,9 +437,10 @@
     return tuple(iso_points)
 
 
-def local_charge(CA_Atoms: tuple[CA_Atom, ...],
-                 handle_border: str = 'same'
-                 ) -> tuple[float, ...]:
+def local_charge(
+    CA_Atoms: tuple[CA_Atom, ...],
+    handle_border: str = 'same',
+) -> tuple[float, ...]:
     """
     it gave a float number considering the sum of absolute charges in the triplet of AAs 
     Parameters:
@@ -478,6 +457,7 @@
     --------
     tuple[float, ...] 
         the summed absolute charge of the triplet of amminoacids along the sequence
+
     """
     protein_sequence = ''.join([AA.name for AA in CA_Atoms])
     protein_sequence_ns = str(protein_sequence.replace(' ', '')).upper()
@@ -504,9 +484,12 @@
     return tuple(summed_charges)
 
 
-def secondary_structure_index(amminoacid_name: str) -> int:
-    """
-    Return the index of the secondary structure of the amminoacid
+def secondary_structure_index(
+    amminoacid_name: str,
+) -> int:
+    """
+    Return the index of the secondary structure of the amminoacid.
+
     """
 
     is_helix = 'VIYFWL'
@@ -526,7 +509,9 @@
             return 0  # for undefined structure
 
 
-def aromaticity_indicization(name_of_amminoacids: str) -> int:
+def aromaticity_indicization(
+    name_of_amminoacids: str,
+) -> int:
     """
     Parametrization of the aromaticity of an amminoacids:
 
@@ -540,6 +525,7 @@
     int
         1 if the amminoacid contain an aromatic ring, 
         0 otherwise
+
     """
     aas_aromatics = 'YVF'
     if len(name_of_amminoacids) != 1:
@@ -551,7 +537,9 @@
             return 0
 
 
-def human_essentiality(amminoacid_name: str) -> float:
+def human_essentiality(
+    amminoacid_name: str,
+) -> float:
     """
     Parametrize the essentiality of the amminoacid for human POV
 
@@ -567,6 +555,7 @@
         - (-1) if not essential
         - (0) if conditionally essential
         - (1) if essential
+
     """
     is_essential = 'VLIRFTMKWH'
     is_conditional = 'YRCQGP'
@@ -585,10 +574,12 @@
             return np.nan
 
 
-# NOTE add website documentation
-def web_group_classification(amminoacid_name: str) -> int:
-    """
-    Parametrization of the classification of amminoacids following the web licterature:
+def web_group_classification(
+    amminoacid_name: str,
+) -> int:
+    """
+    Parametrization of the classification of amminoacids following the web literature:
+    https://chimicamo.org/biochimica/gli-amminoacidi/
 
     Parameters: 
     -----------
@@ -599,6 +590,7 @@
     --------
     int
         the classification of the amminoacid
+
     """
     web_groups = {
         'A': 'G1', 'L': 'G1', 'I': 'G1', 'V': 'G1', 'P': 'G1', 'M': 'G1', 'F': 'G1', 'W': 'G1',
@@ -620,10 +612,11 @@
     pass
 
 
-def assign_color_to(discrete_list_of: list,
-                    set_of_elements: set = None,
-                    case_sensitive: bool = False
-                    ) -> dict | bool:
+def assign_color_to(
+    discrete_list_of: list,
+    set_of_elements: set = None,
+    case_sensitive: bool = False,
+) -> dict | bool:
     """
     consider the possibility to have a list of almost 10 different color you can use to map the dicrete
     set of values, also avaiable for strings, to build a dictionary from whiic convert the string into a color
@@ -659,8 +652,9 @@
     return color_dictionary
 
 
-def get_AA_features_dataframe(CA_Atoms: tuple[CA_Atom, ...]
-                              ) -> pd.DataFrame:
+def get_AA_features_dataframe(
+    CA_Atoms: tuple[CA_Atom, ...],
+) -> pd.DataFrame:
     """
     Build a DataFrame containing the features of the amino acids.
 
@@ -686,7 +680,6 @@
     - 'AA_human_essentiality': essentiality of the amino acid
     - 'AA_web_group': group classification of the amino acid
 
-
     Parameters
     ----------
     CA_Atoms : tuple[CA_Atom, ...]
@@ -708,7 +701,7 @@
         'AA_Hydropathy': [AA.hydropathy for AA in CA_Atoms],
         'AA_Volume': [AA.volume for AA in CA_Atoms],
         'AA_Charge_Density': [AA.charge_density for AA in CA_Atoms],
-        'AA_Rcharge_density': [AA.Rcharge_density for AA in CA_Atoms],
+        'AA_Rcharge_density': [AA.rcharge_density for AA in CA_Atoms],
         'AA_Charge': [AA.charge for AA in CA_Atoms],
         'AA_local_Charge': [charge for charge in local_charges],
         'AA_PH': [AA.aa_ph for AA in CA_Atoms],
@@ -731,8 +724,9 @@
     return AA_features_dataframe
 
 
-def protein_reference_point(CA_Atoms: tuple[CA_Atom, ...]
-                            ) -> dict:
+def protein_reference_point(
+    CA_Atoms: tuple[CA_Atom, ...],
+) -> dict:
     """
     Calculate the reference point of the specific protein, get information from ProteinAnalysis of BioPython libs
     Parameters
@@ -752,7 +746,6 @@
         - 'mono isotopic' : bool
         - 'gravy' : float
         - 'secondary_structure_inclination' : dict of floats
-
 
     """
     protein_sequence = ''.join([AA.name for AA in CA_Atoms])
@@ -771,10 +764,9 @@
             'Turn_propensity': protein.secondary_structure_fraction()[1],
             'Sheet_propensity': protein.secondary_structure_fraction()[2]
         }
-
     }
     return reference_points
-=======
+
 def fetch_pdb_entries(
     max_length: int,
     n_results: int,
@@ -827,7 +819,8 @@
     q_pdb_comp = (
         attrs.pdbx_database_status.pdb_format_compatible == "Y"
     )
-    q_length = attrs.rcsb_assembly_info.polymer_monomer_count <= max_length
+    q_max_length = attrs.rcsb_assembly_info.polymer_monomer_count <= max_length
+    q_min_length = attrs.rcsb_assembly_info.polymer_monomer_count >= min_length
     q_stricter = AttributeQuery(
         attribute="struct_keywords.pdbx_keywords",
         operator="contains_words",
@@ -835,8 +828,8 @@
     )
 
     # combine using bitwise operators (&, |, ~, etc)
-    query = q_type & q_pdb_comp & q_length
-    
+    query = q_type & q_pdb_comp & q_max_length & q_min_length
+
     if stricter_search:
         query = query & q_stricter
 
@@ -844,7 +837,6 @@
     results = random.sample(list(query()), n_results)
     
     return results
->>>>>>> 26f7e566
 
 
 def get_model_structure(
