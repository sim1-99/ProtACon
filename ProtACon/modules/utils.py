"""
Copyright (c) 2024 Simone Chiarella

Author: S. Chiarella

This module contains:
    - the definition of the class Logger
    - the implementation of a timer
    - the implementation of a loading animation
    - a function for normalizing numpy arrays
    - a function for reading the .pdb files
    - a funtion for changing the default format of the warnings
    
"""
from contextlib import contextmanager
from datetime import datetime
from pathlib import Path
from typing import Iterator
import logging

from Bio.PDB.Structure import Structure
from Bio.PDB.PDBList import PDBList
from Bio.PDB.PDBParser import PDBParser
from rich.console import Console
from rich.logging import RichHandler
import numpy as np

from ProtACon import config_parser


class Logger:
    """
    A class of objects that can log information to a file with the desired
    verbosity.

    """
    def __init__(
        self,
        name: str,
        verbosity: int = 0,
    ):
        """
        Contructor of the class.

        Parameters
        ----------
        name : str
            The name to call the logger with.
        verbosity : int = 0
            The level of verbosity. 0 set the logging level to WARNING, 1 to
            INFO and 2 to DEBUG.

        """
        self.name = name
        self.verbosity = verbosity

        loglevel = 30 - 10*verbosity

        self.logger = logging.getLogger(name)
        self.logger.propagate = False
        self.logger.setLevel(loglevel)

        self.formatter = logging.Formatter(
            fmt='%(message)s',
            datefmt='[%H:%M:%S]',
        )

        self.handler = RichHandler(markup=True, rich_tracebacks=True)
        self.handler.setFormatter(self.formatter)

        if self.logger.handlers:
            self.logger.handlers.clear()

        self.logger.addHandler(self.handler)

    def get_logger(
        self,
    ):
        """
        Get from the Logger object with a given name, the attributes previously
        used to set the corresponding logger, in order to get the same logger.

        """
        handler = self.handler
        handler.setFormatter(self.formatter)

        self.logger = logging.getLogger(self.name)

        return self


log = Logger("cheesecake").get_logger()


@contextmanager
def Loading(
    message: str,
) -> Iterator[None]:
    """
    Implement loading animation.

    Parameters
    ----------
    message : str
        The text to print during the animation.

    Returns
    -------
    None

    """
    console = Console()
    try:
        with console.status(f"[bold green]{message}..."):
            yield
    finally:
        console.log(f"[bold green]{message}... Done")


@contextmanager
def Timer(
    description: str,
) -> Iterator[None]:
    """
    Implement timer.

    Parameters
    ----------
    description : str
        The text to print.

    Returns
    -------
    None

    """
    start = datetime.now()
    try:
        yield
    finally:
        end = datetime.now()
        timedelta = end-start
        message = (
            f"{description}, [green]started[/green]: {start},"
            f" [red]ended[/red]: {end}, [cyan]elapsed[/cyan]: {timedelta}"
        )
        log.logger.info(message)


def normalize_array(
    array: np.ndarray,
) -> np.ndarray:
    """
    Normalize a numpy array.

    Parameters
    ----------
    array : np.ndarray

    Returns
    -------
    norm_array : np.ndarray

    """
    if True in np.isnan(array):
        array_max, array_min = np.nanmax(array), np.nanmin(array)
    else:
        array_max, array_min = np.max(array), np.min(array)
    norm_array = (array - array_min)/(array_max - array_min)

    return norm_array


def read_pdb_file(
    seq_ID: str,
) -> Structure:
    """
    Download the .pdb file of the sequence ID to get its structure.

    Parameters
    ----------
    seq_ID : str
        The alphanumerical code representing uniquely the peptide chain.

    Returns
    -------
    structure : Bio.PDB.Structure.Structure
        The object containing information about each atom of the peptide chain.

    """
    config = config_parser.Config("config.txt")
    paths = config.get_paths()
    pdb_folder = paths["PDB_FOLDER"]
    pdb_dir = Path(__file__).resolve().parents[2]/pdb_folder

    pdb_import = PDBList()
    pdb_file = pdb_import.retrieve_pdb_file(
        pdb_code=seq_ID, file_format="pdb", pdir=pdb_dir
    )

    pdb_parser = PDBParser()
    structure = pdb_parser.get_structure(seq_ID, pdb_file)

    return structure

# UNUSED FUNCTIONS:
# average_arrs_together, average_dfs_together, warning_on_one_line

'''from functools import reduce

import pandas as pd


def average_arrs_together(
    list_of_arrs: list[np.ndarray],
) -> np.ndarray:
    """
    Average together the numpy arrays contained in a list.

    Parameters
    ----------
    list_of_arrs : list[np.ndarray]
        The arrays to average together.

    Returns
    -------
    average_arr : np.ndarray

    """
    average_arr = np.sum(np.stack(list_of_arrs), axis=0)/len(list_of_arrs)

    return average_arr


def average_dfs_together(
    list_of_dfs: list[pd.DataFrame],
) -> pd.DataFrame:
    """
<<<<<<< HEAD
    Normalize a numpy array, using the MinMax Scaler.
=======
    Average together the dataframes contained in a list.
>>>>>>> 26f7e566

    Parameters
    ----------
    list_of_dfs : list[pd.DataFrame]
        The dataframes to average together.

    Returns
    -------
    average_df : pd.DataFrame

    """
    average_df = reduce(lambda x, y: x.add(y, fill_value=0), list_of_dfs)
    average_df.div(len(list_of_dfs))

    return average_df


def warning_on_one_line(
    message: Warning | str,
    category: type[Warning],
    filename: str,
    lineno: int,
    line: str | None = None,
) -> str:
    """
    Change the default format of the warnings.

    Parameters
    ----------
    message : Warning | str
        The message to print.
    category : type[Warning]
        The type of warning.
    filename : str
        The name of the file where the warning is raised.
    lineno : int
        The line number in the file where the warning is raised.
    line : str | None = None

    Returns
    -------
    str
        The formatted warning message.

    """
    return '%s: %s\n' % (category.__name__, message)
'''
<|MERGE_RESOLUTION|>--- conflicted
+++ resolved
@@ -1,290 +1,286 @@
-"""
-Copyright (c) 2024 Simone Chiarella
-
-Author: S. Chiarella
-
-This module contains:
-    - the definition of the class Logger
-    - the implementation of a timer
-    - the implementation of a loading animation
-    - a function for normalizing numpy arrays
-    - a function for reading the .pdb files
-    - a funtion for changing the default format of the warnings
-    
-"""
-from contextlib import contextmanager
-from datetime import datetime
-from pathlib import Path
-from typing import Iterator
-import logging
-
-from Bio.PDB.Structure import Structure
-from Bio.PDB.PDBList import PDBList
-from Bio.PDB.PDBParser import PDBParser
-from rich.console import Console
-from rich.logging import RichHandler
-import numpy as np
-
-from ProtACon import config_parser
-
-
-class Logger:
-    """
-    A class of objects that can log information to a file with the desired
-    verbosity.
-
-    """
-    def __init__(
-        self,
-        name: str,
-        verbosity: int = 0,
-    ):
-        """
-        Contructor of the class.
-
-        Parameters
-        ----------
-        name : str
-            The name to call the logger with.
-        verbosity : int = 0
-            The level of verbosity. 0 set the logging level to WARNING, 1 to
-            INFO and 2 to DEBUG.
-
-        """
-        self.name = name
-        self.verbosity = verbosity
-
-        loglevel = 30 - 10*verbosity
-
-        self.logger = logging.getLogger(name)
-        self.logger.propagate = False
-        self.logger.setLevel(loglevel)
-
-        self.formatter = logging.Formatter(
-            fmt='%(message)s',
-            datefmt='[%H:%M:%S]',
-        )
-
-        self.handler = RichHandler(markup=True, rich_tracebacks=True)
-        self.handler.setFormatter(self.formatter)
-
-        if self.logger.handlers:
-            self.logger.handlers.clear()
-
-        self.logger.addHandler(self.handler)
-
-    def get_logger(
-        self,
-    ):
-        """
-        Get from the Logger object with a given name, the attributes previously
-        used to set the corresponding logger, in order to get the same logger.
-
-        """
-        handler = self.handler
-        handler.setFormatter(self.formatter)
-
-        self.logger = logging.getLogger(self.name)
-
-        return self
-
-
-log = Logger("cheesecake").get_logger()
-
-
-@contextmanager
-def Loading(
-    message: str,
-) -> Iterator[None]:
-    """
-    Implement loading animation.
-
-    Parameters
-    ----------
-    message : str
-        The text to print during the animation.
-
-    Returns
-    -------
-    None
-
-    """
-    console = Console()
-    try:
-        with console.status(f"[bold green]{message}..."):
-            yield
-    finally:
-        console.log(f"[bold green]{message}... Done")
-
-
-@contextmanager
-def Timer(
-    description: str,
-) -> Iterator[None]:
-    """
-    Implement timer.
-
-    Parameters
-    ----------
-    description : str
-        The text to print.
-
-    Returns
-    -------
-    None
-
-    """
-    start = datetime.now()
-    try:
-        yield
-    finally:
-        end = datetime.now()
-        timedelta = end-start
-        message = (
-            f"{description}, [green]started[/green]: {start},"
-            f" [red]ended[/red]: {end}, [cyan]elapsed[/cyan]: {timedelta}"
-        )
-        log.logger.info(message)
-
-
-def normalize_array(
-    array: np.ndarray,
-) -> np.ndarray:
-    """
-    Normalize a numpy array.
-
-    Parameters
-    ----------
-    array : np.ndarray
-
-    Returns
-    -------
-    norm_array : np.ndarray
-
-    """
-    if True in np.isnan(array):
-        array_max, array_min = np.nanmax(array), np.nanmin(array)
-    else:
-        array_max, array_min = np.max(array), np.min(array)
-    norm_array = (array - array_min)/(array_max - array_min)
-
-    return norm_array
-
-
-def read_pdb_file(
-    seq_ID: str,
-) -> Structure:
-    """
-    Download the .pdb file of the sequence ID to get its structure.
-
-    Parameters
-    ----------
-    seq_ID : str
-        The alphanumerical code representing uniquely the peptide chain.
-
-    Returns
-    -------
-    structure : Bio.PDB.Structure.Structure
-        The object containing information about each atom of the peptide chain.
-
-    """
-    config = config_parser.Config("config.txt")
-    paths = config.get_paths()
-    pdb_folder = paths["PDB_FOLDER"]
-    pdb_dir = Path(__file__).resolve().parents[2]/pdb_folder
-
-    pdb_import = PDBList()
-    pdb_file = pdb_import.retrieve_pdb_file(
-        pdb_code=seq_ID, file_format="pdb", pdir=pdb_dir
-    )
-
-    pdb_parser = PDBParser()
-    structure = pdb_parser.get_structure(seq_ID, pdb_file)
-
-    return structure
-
-# UNUSED FUNCTIONS:
-# average_arrs_together, average_dfs_together, warning_on_one_line
-
-'''from functools import reduce
-
-import pandas as pd
-
-
-def average_arrs_together(
-    list_of_arrs: list[np.ndarray],
-) -> np.ndarray:
-    """
-    Average together the numpy arrays contained in a list.
-
-    Parameters
-    ----------
-    list_of_arrs : list[np.ndarray]
-        The arrays to average together.
-
-    Returns
-    -------
-    average_arr : np.ndarray
-
-    """
-    average_arr = np.sum(np.stack(list_of_arrs), axis=0)/len(list_of_arrs)
-
-    return average_arr
-
-
-def average_dfs_together(
-    list_of_dfs: list[pd.DataFrame],
-) -> pd.DataFrame:
-    """
-<<<<<<< HEAD
-    Normalize a numpy array, using the MinMax Scaler.
-=======
-    Average together the dataframes contained in a list.
->>>>>>> 26f7e566
-
-    Parameters
-    ----------
-    list_of_dfs : list[pd.DataFrame]
-        The dataframes to average together.
-
-    Returns
-    -------
-    average_df : pd.DataFrame
-
-    """
-    average_df = reduce(lambda x, y: x.add(y, fill_value=0), list_of_dfs)
-    average_df.div(len(list_of_dfs))
-
-    return average_df
-
-
-def warning_on_one_line(
-    message: Warning | str,
-    category: type[Warning],
-    filename: str,
-    lineno: int,
-    line: str | None = None,
-) -> str:
-    """
-    Change the default format of the warnings.
-
-    Parameters
-    ----------
-    message : Warning | str
-        The message to print.
-    category : type[Warning]
-        The type of warning.
-    filename : str
-        The name of the file where the warning is raised.
-    lineno : int
-        The line number in the file where the warning is raised.
-    line : str | None = None
-
-    Returns
-    -------
-    str
-        The formatted warning message.
-
-    """
-    return '%s: %s\n' % (category.__name__, message)
-'''
+"""
+Copyright (c) 2024 Simone Chiarella
+
+Author: S. Chiarella
+
+This module contains:
+    - the definition of the class Logger
+    - the implementation of a timer
+    - the implementation of a loading animation
+    - a function for normalizing numpy arrays
+    - a function for reading the .pdb files
+    - a funtion for changing the default format of the warnings
+    
+"""
+from contextlib import contextmanager
+from datetime import datetime
+from pathlib import Path
+from typing import Iterator
+import logging
+
+from Bio.PDB.Structure import Structure
+from Bio.PDB.PDBList import PDBList
+from Bio.PDB.PDBParser import PDBParser
+from rich.console import Console
+from rich.logging import RichHandler
+import numpy as np
+
+from ProtACon import config_parser
+
+
+class Logger:
+    """
+    A class of objects that can log information to a file with the desired
+    verbosity.
+
+    """
+    def __init__(
+        self,
+        name: str,
+        verbosity: int = 0,
+    ):
+        """
+        Contructor of the class.
+
+        Parameters
+        ----------
+        name : str
+            The name to call the logger with.
+        verbosity : int = 0
+            The level of verbosity. 0 set the logging level to WARNING, 1 to
+            INFO and 2 to DEBUG.
+
+        """
+        self.name = name
+        self.verbosity = verbosity
+
+        loglevel = 30 - 10*verbosity
+
+        self.logger = logging.getLogger(name)
+        self.logger.propagate = False
+        self.logger.setLevel(loglevel)
+
+        self.formatter = logging.Formatter(
+            fmt='%(message)s',
+            datefmt='[%H:%M:%S]',
+        )
+
+        self.handler = RichHandler(markup=True, rich_tracebacks=True)
+        self.handler.setFormatter(self.formatter)
+
+        if self.logger.handlers:
+            self.logger.handlers.clear()
+
+        self.logger.addHandler(self.handler)
+
+    def get_logger(
+        self,
+    ):
+        """
+        Get from the Logger object with a given name, the attributes previously
+        used to set the corresponding logger, in order to get the same logger.
+
+        """
+        handler = self.handler
+        handler.setFormatter(self.formatter)
+
+        self.logger = logging.getLogger(self.name)
+
+        return self
+
+
+log = Logger("cheesecake").get_logger()
+
+
+@contextmanager
+def Loading(
+    message: str,
+) -> Iterator[None]:
+    """
+    Implement loading animation.
+
+    Parameters
+    ----------
+    message : str
+        The text to print during the animation.
+
+    Returns
+    -------
+    None
+
+    """
+    console = Console()
+    try:
+        with console.status(f"[bold green]{message}..."):
+            yield
+    finally:
+        console.log(f"[bold green]{message}... Done")
+
+
+@contextmanager
+def Timer(
+    description: str,
+) -> Iterator[None]:
+    """
+    Implement timer.
+
+    Parameters
+    ----------
+    description : str
+        The text to print.
+
+    Returns
+    -------
+    None
+
+    """
+    start = datetime.now()
+    try:
+        yield
+    finally:
+        end = datetime.now()
+        timedelta = end-start
+        message = (
+            f"{description}, [green]started[/green]: {start},"
+            f" [red]ended[/red]: {end}, [cyan]elapsed[/cyan]: {timedelta}"
+        )
+        log.logger.info(message)
+
+
+def normalize_array(
+    array: np.ndarray,
+) -> np.ndarray:
+    """
+    Normalize a numpy array, using the MinMax Scaler.
+
+    Parameters
+    ----------
+    array : np.ndarray
+
+    Returns
+    -------
+    norm_array : np.ndarray
+
+    """
+    if True in np.isnan(array):
+        array_max, array_min = np.nanmax(array), np.nanmin(array)
+    else:
+        array_max, array_min = np.max(array), np.min(array)
+    norm_array = (array - array_min)/(array_max - array_min)
+
+    return norm_array
+
+
+def read_pdb_file(
+    seq_ID: str,
+) -> Structure:
+    """
+    Download the .pdb file of the sequence ID to get its structure.
+
+    Parameters
+    ----------
+    seq_ID : str
+        The alphanumerical code representing uniquely the peptide chain.
+
+    Returns
+    -------
+    structure : Bio.PDB.Structure.Structure
+        The object containing information about each atom of the peptide chain.
+
+    """
+    config = config_parser.Config("config.txt")
+    paths = config.get_paths()
+    pdb_folder = paths["PDB_FOLDER"]
+    pdb_dir = Path(__file__).resolve().parents[2]/pdb_folder
+
+    pdb_import = PDBList()
+    pdb_file = pdb_import.retrieve_pdb_file(
+        pdb_code=seq_ID, file_format="pdb", pdir=pdb_dir
+    )
+
+    pdb_parser = PDBParser()
+    structure = pdb_parser.get_structure(seq_ID, pdb_file)
+
+    return structure
+
+# UNUSED FUNCTIONS:
+# average_arrs_together, average_dfs_together, warning_on_one_line
+
+'''from functools import reduce
+
+import pandas as pd
+
+
+def average_arrs_together(
+    list_of_arrs: list[np.ndarray],
+) -> np.ndarray:
+    """
+    Average together the numpy arrays contained in a list.
+
+    Parameters
+    ----------
+    list_of_arrs : list[np.ndarray]
+        The arrays to average together.
+
+    Returns
+    -------
+    average_arr : np.ndarray
+
+    """
+    average_arr = np.sum(np.stack(list_of_arrs), axis=0)/len(list_of_arrs)
+
+    return average_arr
+
+
+def average_dfs_together(
+    list_of_dfs: list[pd.DataFrame],
+) -> pd.DataFrame:
+    """
+    Average together the dataframes contained in a list.
+
+    Parameters
+    ----------
+    list_of_dfs : list[pd.DataFrame]
+        The dataframes to average together.
+
+    Returns
+    -------
+    average_df : pd.DataFrame
+
+    """
+    average_df = reduce(lambda x, y: x.add(y, fill_value=0), list_of_dfs)
+    average_df.div(len(list_of_dfs))
+
+    return average_df
+
+
+def warning_on_one_line(
+    message: Warning | str,
+    category: type[Warning],
+    filename: str,
+    lineno: int,
+    line: str | None = None,
+) -> str:
+    """
+    Change the default format of the warnings.
+
+    Parameters
+    ----------
+    message : Warning | str
+        The message to print.
+    category : type[Warning]
+        The type of warning.
+    filename : str
+        The name of the file where the warning is raised.
+    lineno : int
+        The line number in the file where the warning is raised.
+    line : str | None = None
+
+    Returns
+    -------
+    str
+        The formatted warning message.
+
+    """
+    return '%s: %s\n' % (category.__name__, message)
+'''