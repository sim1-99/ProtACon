"""
Copyright (c) 2024 Simone Chiarella

Author: S. Chiarella

Given one peptide chain, plot:
    1.1. the distance map between each couple of amino acids
    1.2. the normalized contact map between each couple of amino acids
    1.3. the binary thresholded contact map between each couple of amino acids
    1.4. the attention matrices from each head of the last layer
    1.5. the averages of the attention matrices independently computed for each
    layer
    1.6. the average of the layer attention averages, relative to the whole
    model
    1.7. the heatmaps of the total attention given to each amino acid
    1.8. the heatmap of the attention similarity between each couple of amino
    acids
    1.9. the heatmap of the attention alignment of each head
    1.10. the bar plot of the attention alignment of each layer
    
Given a set of peptide chains, plot:
    2.1. the heatmaps of the percentage of attention given to each amino acid
    2.2. the heatmaps of the percentage of attention given to each amino acid,
    weighted by the occurrences of that amino acid in all the proteins of the
    set
    2.3. the heatmaps of the percentage of each head's attention given to each
    amino acid
    2.4. the heatmap of the global attention similarity between each couple of
    amino acids
    2.5. the heatmap of the average head attention alignment
    2.6. the heatmap of the average layer attention alignment
    2.7. the heatmap of the total values of the maxima of attention alignment
    for each head

"""
from pathlib import Path

import matplotlib.pyplot as plt
import numpy as np
import pandas as pd
import torch

from ProtACon import config_parser
from ProtACon.modules.plot_functions import (
    plot_attention_matrices,
    plot_attention_to_amino_acids_alone,
    plot_attention_to_amino_acids_together,
    plot_bars,
    plot_distance_and_contact,
    plot_heatmap,
)
from ProtACon.modules.utils import Loading


def plot_on_chain(
    distance_map: np.ndarray,
    norm_contact_map: np.ndarray,
    binary_contact_map: np.ndarray,
    attention: tuple[torch.Tensor, ...],
    att_avgs: list[torch.Tensor],
    att_to_aa: torch.Tensor,
    att_sim_df: pd.DataFrame,
    head_att_align: np.ndarray,
    layer_att_align: np.ndarray,
    seq_dir: Path,
    chain_amino_acids: list[str],
) -> None:
    """
    Plot and save to seq_dir the arguments received.

    Parameters
    ----------
    distance_map : np.ndarray
        The distance in Angstroms between each couple of amino acids in the
        peptide chain.
    norm_contact_map : np.ndarray
        The contact map in a scale between 0 and 1.
    binary_contact_map : np.ndarray
        The contact map binarized using two thresholding criteria.
    attention : tuple[torch.Tensor, ...]
        The attention from the model, cleared of the attention relative to
        tokens [CLS] and [SEP].
    att_avgs : list[torch.Tensor]
        The averages of the attention masks independently computed for
        each layer and, as last element, the average of those averages.
    att_to_aa : torch.Tensor
        The attention given to each amino acid by each attention head.
    att_sim_df : pd.DataFrame
        The attention similarity between each couple of amino acids.
    head_att_align : np.ndarray
        Array with shape (n_layers, n_heads), storing how much attention aligns
        with indicator_function for each attention masks.
    layer_att_align : np.ndarray
        Array with shape (n_layers), storing how much attention aligns with
        indicator_function for each average attention mask computed
        independently over each layer.
    seq_dir : Path
        The path to the folder containing the plots relative to the peptide
        chain.
    chain_amino_acids : list[str]
        The single letter codes of the amino acid types in the peptide chain.

    Returns
    -------
    None

    """
    config_file_path = Path(__file__).resolve().parents[1]/"config.txt"
    config = config_parser.Config(config_file_path)

    cutoffs = config.get_cutoffs()
    distance_cutoff = cutoffs["DISTANCE_CUTOFF"]
    position_cutoff = cutoffs["POSITION_CUTOFF"]

    seq_ID = seq_dir.stem

    # 1.1-1.2
    with Loading(f"{seq_ID} - Plotting distance and contact maps"):
        plot_distance_and_contact(
            distance_map,
            norm_contact_map,
            plot_path=seq_dir/f"{seq_ID}_distance_and_contact.png",
        )
    # 1.3
    with Loading(f"{seq_ID} - Plotting binary contact map"):
        plot_path = seq_dir/f"{seq_ID}_binary_contact_map.png"
        if plot_path.is_file() is False:
            fig, ax = plt.subplots()
            ax.set_title(
                f"{seq_ID}\nBinary Contact Map - Cutoff {distance_cutoff} Å\n"
                f"Excluding Contacts within {position_cutoff} Positions"
            )
            ax.imshow(binary_contact_map, cmap='Blues')
            plt.savefig(plot_path, bbox_inches='tight')
            plt.close()
    # 1.4
    with Loading(f"{seq_ID} - Plotting attention matrices"):
        plot_attention_matrices(
            attention,
            plot_title="{seq_ID}\nAttention Matrices - "
            "Layer {layer_number}".format(seq_ID=seq_ID, layer_number=30),
        )
    # 1.5
    with Loading(f"{seq_ID} - Plotting attention averages per layer"):
        plot_attention_matrices(
            tuple(att_avgs[:-1]),
            plot_title=f"{seq_ID}\nAverages of the Attention per Layer",
        )
    # 1.6
    with Loading(
        f"{seq_ID} - Plotting attention average over the whole model"
    ):
        plot_attention_matrices(
            att_avgs[-1],
            plot_title=f"{seq_ID}\nAverage of the Attention over the whole "
            "Model",
        )
    # 1.7
    with Loading(f"{seq_ID} - Plotting attention to amino acids"):
        plot_attention_to_amino_acids_together(
            att_to_aa,
            chain_amino_acids,
            plot_path=seq_dir/f"{seq_ID}_att_to_aa.png",
            plot_title=f"{seq_ID}\nAttention to Amino Acids",
        )
    # 1.8
    with Loading(f"{seq_ID} - Plotting attention similarity"):
        plot_heatmap(
            att_sim_df,
            plot_path=seq_dir/f"{seq_ID}_att_sim.png",
            plot_title=f"{seq_ID}\nAttention Similarity - Pearson Correlation",
        )
    # 1.9
    with Loading(f"{seq_ID} - Plotting attention alignment"):
        plot_heatmap(
            head_att_align,
            plot_path=seq_dir/f"{seq_ID}_att_align_heads.png",
            plot_title=f"{seq_ID}\nAttention Alignment",
        )
    # 1.10
    with Loading(f"{seq_ID} - Plotting attention alignment per layer"):
        plot_bars(
            layer_att_align,
            plot_path=seq_dir/f"{seq_ID}_att_align_layers.png",
            plot_title=f"{seq_ID}\nAttention Alignment per Layer",
        )

    plt.close('all')


def plot_on_set(
    tot_amino_acid_df: pd.DataFrame,
    glob_att_to_aa: tuple[torch.Tensor, torch.Tensor, torch.Tensor],
    glob_att_sim_arr: np.ndarray,
    avg_att_align: tuple[np.ndarray, np.ndarray],
<<<<<<< HEAD
=======
    tot_max_head_att_align: np.ndarray,
>>>>>>> 82932845
) -> None:
    """
    Plot and save the arguments received.

    Parameters
    ----------
    tot_amino_acid_df : pd.DataFrame
        The data frame containing the information about all the amino acids
        in the set of proteins.
    glob_att_to_aa : tuple[torch.Tensor, torch.Tensor, torch.Tensor]
        PT_att_to_aa : torch.Tensor
            The percentage of total attention given to each amino acid.
        PWT_att_to_aa : torch.Tensor
            The percentage of total attention given to each amino acid,
            weighted by the occurrences of that amino acid across the set of
            proteins.
        PH_att_to_aa : torch.Tensor
            The percentage of each head's attention given to each amino acid.
    glob_att_sim_arr : np.ndarray
        The global attention similarity between each couple of amino acids.
    avg_att_align : tuple[np.ndarray, np.ndarray]
        avg_head_att_align : np.ndarray
            The head attention alignment averaged over the whole protein set.
        avg_layer_att_align : np.ndarray
            The layer attention alignment averaged over the whole protein set.
<<<<<<< HEAD
=======
    tot_max_head_att_align : np.ndarray
        The total values of the maxima of attention alignment for each head.
>>>>>>> 82932845

    Returns
    -------
    None

    """
    config_file_path = Path(__file__).resolve().parents[1]/"config.txt"
    config = config_parser.Config(config_file_path)

    paths = config.get_paths()
    plot_folder = paths["PLOT_FOLDER"]
    plot_dir = Path(__file__).resolve().parents[1]/plot_folder

    # 2.1
    with Loading("Plotting percentage of total attention to amino acids"):
        plot_attention_to_amino_acids_together(
            glob_att_to_aa[0],
            tot_amino_acid_df["Amino Acid"].to_list(),
<<<<<<< HEAD
            plot_path=plot_dir/"PT_att_to_aa.png",
            plot_title="Percentage of Total Attention to each Amino Acid",
=======
            plot_title="Percentage of Total Attention to each Amino Acid"
>>>>>>> 82932845
        )
    # 2.2
    with Loading(
        "Plotting percentage of weighted total attention to amino acids"
    ):
        plot_attention_to_amino_acids_together(
            glob_att_to_aa[1],
            tot_amino_acid_df["Amino Acid"].to_list(),
<<<<<<< HEAD
            plot_path=plot_dir/"PWT_att_to_aa.png",
=======
>>>>>>> 82932845
            plot_title="Percentage of Weighted Total Attention to each Amino "
            "Acid",
        )
    # 2.3
    with Loading("Plotting percentage of heads' attention to amino acids"):
        plot_attention_to_amino_acids_alone(
            glob_att_to_aa[2],
            tot_amino_acid_df["Amino Acid"].to_list(),
<<<<<<< HEAD
            plot_dir=plot_dir/"PH_att_to_aa",
            plot_title="Percentage of each Head's Attention to:",
=======
            plot_title="Percentage of each Head's Attention to:"
>>>>>>> 82932845
        )
    # 2.4
    with Loading("Plotting attention similarity"):
        plot_heatmap(
            glob_att_sim_arr,
            plot_path=plot_dir/"att_sim.png",
            plot_title="Global Attention Similarity\nPearson Correlation",
        )
    # 2.5
    with Loading("Plotting average head attention alignment"):
        plot_heatmap(
            avg_att_align[0],
            plot_path=plot_dir/"avg_att_align_heads.png",
            plot_title="Average Head Attention Alignment",
        )
    # 2.6
    with Loading("Plotting average layer attention alignment"):
        plot_bars(
            avg_att_align[1],
            plot_path=plot_dir/"avg_att_align_layers.png",
            plot_title="Average Layer Attention Alignment",
        )
    # 2.7
    with Loading("Plotting sum of the maxima of head attention alignment"):
        plot_heatmap(
            tot_max_head_att_align,
            plot_title="Sum of the Maxima of Head Attention Alignment"
        )

    plt.close('all')<|MERGE_RESOLUTION|>--- conflicted
+++ resolved
@@ -193,10 +193,7 @@
     glob_att_to_aa: tuple[torch.Tensor, torch.Tensor, torch.Tensor],
     glob_att_sim_arr: np.ndarray,
     avg_att_align: tuple[np.ndarray, np.ndarray],
-<<<<<<< HEAD
-=======
     tot_max_head_att_align: np.ndarray,
->>>>>>> 82932845
 ) -> None:
     """
     Plot and save the arguments received.
@@ -222,11 +219,8 @@
             The head attention alignment averaged over the whole protein set.
         avg_layer_att_align : np.ndarray
             The layer attention alignment averaged over the whole protein set.
-<<<<<<< HEAD
-=======
     tot_max_head_att_align : np.ndarray
         The total values of the maxima of attention alignment for each head.
->>>>>>> 82932845
 
     Returns
     -------
@@ -245,12 +239,7 @@
         plot_attention_to_amino_acids_together(
             glob_att_to_aa[0],
             tot_amino_acid_df["Amino Acid"].to_list(),
-<<<<<<< HEAD
-            plot_path=plot_dir/"PT_att_to_aa.png",
-            plot_title="Percentage of Total Attention to each Amino Acid",
-=======
             plot_title="Percentage of Total Attention to each Amino Acid"
->>>>>>> 82932845
         )
     # 2.2
     with Loading(
@@ -259,10 +248,6 @@
         plot_attention_to_amino_acids_together(
             glob_att_to_aa[1],
             tot_amino_acid_df["Amino Acid"].to_list(),
-<<<<<<< HEAD
-            plot_path=plot_dir/"PWT_att_to_aa.png",
-=======
->>>>>>> 82932845
             plot_title="Percentage of Weighted Total Attention to each Amino "
             "Acid",
         )
@@ -271,12 +256,7 @@
         plot_attention_to_amino_acids_alone(
             glob_att_to_aa[2],
             tot_amino_acid_df["Amino Acid"].to_list(),
-<<<<<<< HEAD
-            plot_dir=plot_dir/"PH_att_to_aa",
-            plot_title="Percentage of each Head's Attention to:",
-=======
             plot_title="Percentage of each Head's Attention to:"
->>>>>>> 82932845
         )
     # 2.4
     with Loading("Plotting attention similarity"):
@@ -295,9 +275,7 @@
     # 2.6
     with Loading("Plotting average layer attention alignment"):
         plot_bars(
-            avg_att_align[1],
-            plot_path=plot_dir/"avg_att_align_layers.png",
-            plot_title="Average Layer Attention Alignment",
+            avg_att_align[1], plot_title="Average Layer Attention Alignment"
         )
     # 2.7
     with Loading("Plotting sum of the maxima of head attention alignment"):
