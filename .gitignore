--- conflicted
+++ resolved
@@ -1,20 +1,11 @@
 .vscode/
 *.ent
 obsolete/
-<<<<<<< HEAD
-plots*/
-files*/
-pdb_files/
-*.sl
 
-# Configuration file
-ProtACon/config.txt
-=======
 *plots*/
 *files*/
 pdb_files/
 *.sl
->>>>>>> 26f7e566
 
 # Byte-compiled / optimized / DLL files
 __pycache__/
